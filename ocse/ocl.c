--- conflicted
+++ resolved
@@ -539,14 +539,6 @@
 		perror("cmd_init");
 		goto init_fail;
 	}
-<<<<<<< HEAD
-	// Load in VSEC data (read in from ocse.parms file)
-	//ocl->vsec_oppa_version = parms->oppa_version;
-	//ocl->vsec_tlx_rev_level= parms->tlx_rev_level;
-	//ocl->vsec_image_loaded= parms->image_loaded;
-	//ocl->vsec_base_image= parms->base_image;
-=======
->>>>>>> e7f326b2
 
 	// Set credits for TLX interface
 	ocl->state = OCSE_DESC;
