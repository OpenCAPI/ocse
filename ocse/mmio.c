/*
 * Copyright 2014,2017 International Business Machines
 *
 * Licensed under the Apache License, Version 2.0 (the "License");
 * you may not use this file except in compliance with the License.
 * You may obtain a copy of the License at
 *
 *     http://www.apache.org/licenses/LICENSE-2.0
 *
 * Unless required by applicable law or agreed to in writing, software
 * distributed under the License is distributed on an "AS IS" BASIS,
 * WITHOUT WARRANTIES OR CONDITIONS OF ANY KIND, either express or implied.
 * See the License for the specific language governing permissions and
 * limitations under the License.
 */

/*
 * Description: mmio.c
 *
 *  This file contains the code for MMIO access to the AFU including the
 *  AFU configuration space.  Only one MMIO access is legal at a time.  So each
 *  client only tracks up to one mmio_access at a time.  However, since a
 *  "directed mode" AFU may have multiple clients attached the mmio struct
 *  tracks multiple mmio accesses with the element "list."  As MMIO requests
 *  are received from clients they are added to the list and handled in FIFO
 *  order.  The _add_event() function places each new MMIO event on the list
 *  as they are received from a client.  The ocl code will periodically call
 *  send_mmio() which will drive the oldest pending MMIO command event to the AFU.
 *  That event is put in PENDING state which blocks the OCL from sending any
 *  further MMIO until this MMIO event completes.  When the ocl code detects
 *  the MMIO response it will call handle_mmio_ack().  This function moves
 *  the list head to the next event so that the next MMIO request can be sent.
 *  However, the event still lives and the client will still point to it.  When
 *  the ocl code next calls handle_mmio_done for that client it will return the
 *  acknowledge as well as any data to the client.  At that point the event
 *  memory will be freeded.
 */

#include <arpa/inet.h>
#include <assert.h>
#include <inttypes.h>
#include <stdlib.h>

#include "../common/debug.h"
#include "mmio.h"

// Initialize MMIO tracking structure
struct mmio *mmio_init(struct AFU_EVENT *afu_event, int timeout, char *afu_name,
		       FILE * dbg_fp, uint8_t dbg_id)
{
	struct mmio *mmio = (struct mmio *)calloc(1, sizeof(struct mmio));
	if (!mmio)
		return mmio;
	mmio->afu_event = afu_event;
	mmio->list = NULL;
	mmio->afu_name = afu_name;
	mmio->dbg_fp = dbg_fp;
	mmio->dbg_id = dbg_id;
	mmio->timeout = timeout;
	return mmio;
}

// Add new MMIO event
static struct mmio_event *_add_event(struct mmio *mmio, struct client *client,
				     uint32_t rnw, uint32_t dw, int global, uint64_t addr,
				     uint32_t cfg, uint64_t data)
{
	struct mmio_event *event;
	struct mmio_event **list;
	uint16_t context;

	// Add new event in IDLE state
	event = (struct mmio_event *)malloc(sizeof(struct mmio_event));
	if (!event)
		return event;
	event->rnw = rnw;
	event->dw = dw;
	if (client == NULL)  {
	  // is this case where cfg = 1, that is, we want to read config space?
	  // yes, when we do mmios to config space, we force client to null
	  event->cmd_PA = addr;
	} else {
	  // for OpenCAPI, the mmio space is split into global and per pasid
	  // the global parm controls how we adjust the offset prior to adding the event
	  //   global = 1 means we offset based on the global mmio offset from the configuration
	  //   global = 0 means we want to send the offset adjusted by the per pasid mmio offset, per pasid mmio stride, and client index
	  //   for now, we are assuming the client index maps directly to a pasid.  we could be more creative
	  if (global == 1) {
	    // global mmio offset + offset
	    event->cmd_PA = mmio->cfg.global_MMIO_offset + addr;
	  } else {
	    // per pasid mmio offset + (client context * stride) + offset
	    event->cmd_PA = mmio->cfg.pp_MMIO_offset + (mmio->cfg.pp_MMIO_stride * client->context) + addr;
	  }
	}
	// event->addr = addr;
	event->cfg = cfg;
	event->cmd_data = data;
	event->state = OCSE_IDLE;
	event->_next = NULL;

	// debug the mmio and print the input address and the translated address
	// debug_msg("_add_event: %s: WRITE%d word=0x%05x (0x%05x) data=0x%s",
	 debug_msg("_add_event:: WRITE word=0x%05x (0x%05x) data=0x%x",
	 //	  mmio->afu_name, event->dw ? 64 : 32,
	 	  event->cmd_PA, addr, event->cmd_data);

	// Add to end of list
	list = &(mmio->list);
	while (*list != NULL)
		list = &((*list)->_next);
	*list = event;
	if (cfg)
		context = -1;
	else
		context = client->context;
	debug_mmio_add(mmio->dbg_fp, mmio->dbg_id, context, rnw, dw, addr);

	return event;
}

// Add AFU config space (config_rd, config_wr) access event
static struct mmio_event *_add_cfg(struct mmio *mmio, uint32_t rnw,
				    uint32_t dw, uint64_t addr, uint64_t data)
{
        return _add_event(mmio, NULL, rnw, dw, 0, addr, 1, data);
}

// Add AFU MMIO (non-config) access event
static struct mmio_event *_add_mmio(struct mmio *mmio, struct client *client,
				    uint32_t rnw, uint32_t dw, int global, uint64_t addr,
				    uint64_t data)
{
	return _add_event(mmio, client, rnw, dw, global, addr, 0, data);
}

static void _wait_for_done(enum ocse_state *state, pthread_mutex_t * lock)
{
	while (*state != OCSE_DONE)	/* infinite loop */
		lock_delay(lock);
}

// Read the AFU config_record, extended capabilities (if any), PASID extended capabilities,
// OpenCAPI TL extended capabilities, AFU info extended capabilites (AFU descriptor)
// and AFU control information extended capabilities and keep a copy
int read_afu_config(struct mmio *mmio, pthread_mutex_t * lock)
{
//	For now, we "know"where things are, so just queue up reads...
//	TODO change to read capabilities pointers and use offsets to index

	printf("In read_descriptor and WON'T BE ABLE TO SEND CMD UNTIL AFU GIVES US INITIAL CREDIT!!\n");
	uint8_t   afu_tlx_cmd_credits_available;
	uint8_t   afu_tlx_resp_credits_available;
	#define AFU_DESC_DATA_VALID 0x80000000
printf("before read initial credits \n");
	//if (afu_tlx_read_initial_credits(mmio->afu_event, &afu_tlx_cmd_credits_available,
	 //&afu_tlx_resp_credits_available) != TLX_SUCCESS)
	//	printf("NO CREDITS FROM AFU!!\n");
	while (afu_tlx_read_initial_credits(mmio->afu_event, &afu_tlx_cmd_credits_available,
	 &afu_tlx_resp_credits_available) != TLX_SUCCESS){
	//infinite loop
	sleep(1);
	}
	printf("afu_tlx_cmd_credits_available is %d, afu_tlx_resp_credits_available is %d \n",
		afu_tlx_cmd_credits_available, afu_tlx_resp_credits_available);

 	struct mmio_event *event00, *event110, *event114, *event200, *event204,
	    *event20c, *event224, *event26c, *event300, *event304, *event308,
	    *event400, *event404, *event408, *event40c, *event410,
	    *event500, *event504, *event508, *event50c, *event510, *event514,
	    *event518, *event51c;

	uint64_t cmd_pa;
	cmd_pa = 0x00000000cdef0000; // per Lance, only need BDF for config
	// Queue mmio reads - these go out in order, gated (eventually) by credits
	event00 = _add_cfg(mmio, 1, 0, cmd_pa, 0L);
	event110 = _add_cfg(mmio, 1, 0, cmd_pa + 0x110, 0L);
	event114 = _add_cfg(mmio, 1, 0, cmd_pa + 0x114, 0L);
	event200 = _add_cfg(mmio, 1, 0, cmd_pa + 0x200, 0L);
	event204 = _add_cfg(mmio, 1, 0, cmd_pa + 0x204, 0L);
	event20c = _add_cfg(mmio, 1, 0, cmd_pa + 0x20c, 0L);
	event224 = _add_cfg(mmio, 1, 0, cmd_pa + 0x224, 0L);
	event26c = _add_cfg(mmio, 1, 0, cmd_pa + 0x26c, 0L);
	event300 = _add_cfg(mmio, 1, 0, cmd_pa + 0x300, 0L);
	event304 = _add_cfg(mmio, 1, 0, cmd_pa + 0x304, 0L);
	event308 = _add_cfg(mmio, 1, 0, cmd_pa + 0x308, 0L);
	//  AFU info DVSEC is NOW at 0x400
	event400 = _add_cfg(mmio, 1, 0, cmd_pa + 0x400, 0L);
	event404 = _add_cfg(mmio, 1, 0, cmd_pa + 0x404, 0L);
	event408 = _add_cfg(mmio, 1, 0, cmd_pa + 0x408, 0L);
	// this means afu_desc offset reg is 0x40c & data is 0x410
	event500 = _add_cfg(mmio, 1, 0, cmd_pa + 0x500, 0L);
	event504 = _add_cfg(mmio, 1, 0, cmd_pa + 0x504, 0L);
	// we read 0x508 later on, right before writing it with ENABLE
	//event508 = _add_cfg(mmio, 1, 0, cmd_pa + 0x508, 0L);
	event50c = _add_cfg(mmio, 1, 0, cmd_pa + 0x50c, 0L);
	event510 = _add_cfg(mmio, 1, 0, cmd_pa + 0x510, 0L);
	event514 = _add_cfg(mmio, 1, 0, cmd_pa + 0x514, 0L);
	event518 = _add_cfg(mmio, 1, 0, cmd_pa + 0x518, 0L);
	event51c = _add_cfg(mmio, 1, 0, cmd_pa + 0x51c, 0L);

	// Store data from reads

	_wait_for_done(&(event00->state), lock);
	mmio->cfg.cr_device = (uint16_t) ((event00->cmd_data >> 16) & 0x0000FFFF);
	mmio->cfg.cr_vendor = (uint16_t) (event00->cmd_data & 0x0000FFFF);
        debug_msg("%x:%x CR dev & vendor", mmio->cfg.cr_device, mmio->cfg.cr_vendor);
        debug_msg("%x:%x CR dev & vendor swapped", ntohs(mmio->cfg.cr_device),ntohs(mmio->cfg.cr_vendor));
	free(event00);

	// Read Process Addr Space ID (PASID) Extended Capability
	_wait_for_done(&(event110->state), lock);
	mmio->cfg.PASID_CP = event110->cmd_data;
	free(event110);

	_wait_for_done(&(event114->state), lock);
	mmio->cfg.PASID_CTL_STS = event114->cmd_data;
	free(event114);

	// Read OpenCAPI Transport Layer DVSEC
	_wait_for_done(&(event200->state), lock);
	mmio->cfg.OCAPI_TL_CP = event200->cmd_data;
	free(event200);

	_wait_for_done(&(event204->state), lock);
	mmio->cfg.OCAPI_TL_REVID = event204->cmd_data;
	free(event204);

	_wait_for_done(&(event20c->state), lock);
	mmio->cfg.OCAPI_TL_ACTAG = event20c->cmd_data;
	free(event20c);

	_wait_for_done(&(event224->state), lock);
	mmio->cfg.OCAPI_TL_TMP_CFG = event224->cmd_data;
	free(event224);

	_wait_for_done(&(event26c->state), lock);
	mmio->cfg.OCAPI_TL_TX_RATE = event26c->cmd_data;
	free(event26c);

	// Read Function Configuration DVSEC
	_wait_for_done(&(event300->state), lock);
	mmio->cfg.FUNC_CFG_CP = event300->cmd_data;
	free(event300);

	_wait_for_done(&(event304->state), lock);
	mmio->cfg.FUNC_CFG_REVID = event304->cmd_data;
	free(event304);

	_wait_for_done(&(event308->state), lock);
	mmio->cfg.FUNC_CFG_MAXAFU = event308->cmd_data;
	debug_msg("FUNC_CFG_MAXAFU is 0x%x ", mmio->cfg.FUNC_CFG_MAXAFU);
	free(event308);

	// Read AFU Information DVSEC
	_wait_for_done(&(event400->state), lock);
	mmio->cfg.AFU_INFO_CP = event400->cmd_data;
	free(event400);

	_wait_for_done(&(event404->state), lock);
	mmio->cfg.AFU_INFO_REVID = event404->cmd_data;
	free(event404);

	_wait_for_done(&(event408->state), lock);
	mmio->cfg.AFU_INFO_INDEX = event408->cmd_data;
	free(event408);

	// we can't read the AFU descriptor indirect regs like this,
	// will read them later
	//
	//Read AFU Control DVSEC
	_wait_for_done(&(event500->state), lock);
	mmio->cfg.AFU_CTL_CP_0 = event500->cmd_data;
	free(event500);

	_wait_for_done(&(event504->state), lock);
	mmio->cfg.AFU_CTL_REVID_4 = event504->cmd_data;
	free(event504);

	// we read 0x508 later on, right before writing it with ENABLE
	
	_wait_for_done(&(event50c->state), lock);
	mmio->cfg.AFU_CTL_WAKE_TERM_C = event50c->cmd_data;
	free(event50c);

	// Read pasid_len and use that value as num_of_processes
	// also write that value back to PASID_EN (later on in code)
	_wait_for_done(&(event510->state), lock);
	mmio->cfg.AFU_CTL_PASID_LEN_10 = event510->cmd_data;
	debug_msg("AFU_CTL_PASID_LEN IS 0x%x ", mmio->cfg.AFU_CTL_PASID_LEN_10);
	mmio->cfg.num_of_processes =  (event510->cmd_data & 0x0000001f); 
	free(event510);

	_wait_for_done(&(event514->state), lock);
	mmio->cfg.AFU_CTL_PASID_BASE_14 = event514->cmd_data;
	free(event514);

	_wait_for_done(&(event518->state), lock);
	mmio->cfg.AFU_CTL_INTS_PER_PASID_18 = event518->cmd_data;
	debug_msg("AFU_CTL_INTS_PER_PASID IS 0x%x ", mmio->cfg.AFU_CTL_INTS_PER_PASID_18);
	mmio->cfg.num_ints_per_process =  (event518->cmd_data & 0x0000ffff); 
	// Use as num_ints_per_process
	free(event518);

	_wait_for_done(&(event51c->state), lock);
	mmio->cfg.AFU_CTL_INT_CMD_BASE_1C = event51c->cmd_data;
	free(event51c);

	// To read AFU descriptor values, first write to cmd_pa + 0x40c with
	// [31] = 0 [30:0] = 4B offset of Descriptor data to read
	// Next, read cmd_pa + 0x40c and test bit[31]
	// if 0, read again
	// if 1, read cmd_pa+0x410 to get afu descriptor data

	event40c = _add_event(mmio, NULL, 0, 0, 0, cmd_pa+0x40c, 1, 0x000028);
	printf("Just sent config_wr, will wait for read_req then send data \n");
        _wait_for_done(&(event40c->state), lock);
	free(event40c);
	printf("waiting for AFU to set [31] to 1 in addr 0x40c \n");
	event40c = _add_cfg(mmio, 1, 0, cmd_pa + 0x40c, 0L);
        _wait_for_done(&(event40c->state), lock);

	// Uncomment the while statement to get multiple reads on 0x40c
	while ((event40c->cmd_data & AFU_DESC_DATA_VALID) == 0) {
		event40c = _add_cfg(mmio, 1, 0, cmd_pa + 0x40c, 0L);
        	_wait_for_done(&(event40c->state), lock);
	}

	printf("AFU finally set [31] to 1 in addr 0x40c \n");
	free(event40c);
	event410 = _add_cfg(mmio, 1, 0, cmd_pa + 0x410, 0L);
        _wait_for_done(&(event410->state), lock);
	// first read gives us per process MMIO offset & per process MMIO BAR
	mmio->cfg.pp_MMIO_offset = (event410->cmd_data & 0xFFFFFFF0);
	debug_msg("per process MMIO offset is 0x%x ", mmio->cfg.pp_MMIO_offset);
	mmio->cfg.pp_MMIO_BAR = (event410->cmd_data & 0x0000000F);
	debug_msg("per process MMIO BAR is 0x%x ", mmio->cfg.pp_MMIO_BAR);
	free(event410);

	event40c = _add_event(mmio, NULL, 0, 0, 0, cmd_pa+0x40c, 1, 0x00002c);
	printf("Just sent config_wr, will wait for read_req then send data \n");
        _wait_for_done(&(event40c->state), lock);
	free(event40c);

	printf("sent config write now do config read \n");
	event40c = _add_cfg(mmio, 1, 0, cmd_pa + 0x40c, 0L);
        _wait_for_done(&(event40c->state), lock);
	// Uncomment the while statement to get multiple reads on 0x2ac
	while ((event40c->cmd_data & AFU_DESC_DATA_VALID) == 0) {
		event40c = _add_cfg(mmio, 1, 0, cmd_pa + 0x40c, 0L);
        	_wait_for_done(&(event40c->state), lock);
	}
	free(event40c);

	event410 = _add_cfg(mmio, 1, 0, cmd_pa + 0x410, 0L);
        _wait_for_done(&(event410->state), lock);
	// second read gives us per process MMIO stride
	mmio->cfg.pp_MMIO_stride = event410->cmd_data;
	debug_msg("per process MMIO stride is 0x%x ", mmio->cfg.pp_MMIO_stride);
	free(event410);

	// Now set PASID Length Enabled to be same as PASID Length Supported
	// Rest of bits in reg are RO so just mask in value and write back
<<<<<<< HEAD
	event50c = _add_event(mmio, NULL, 0, 0, 0, cmd_pa+0x510, 1, (mmio->cfg.AFU_CTL_PASID_LEN | (mmio->cfg.num_of_processes << 8)));
=======
	event510 = _add_event(mmio, NULL, 0, 0, 0, cmd_pa+0x510, 1, (mmio->cfg.AFU_CTL_PASID_LEN_10 | (mmio->cfg.num_of_processes << 8)));
>>>>>>> 7108f721
	printf("Just sent config_wr for setting PASID Length Enabled, will wait for read_req then send data \n");
        _wait_for_done(&(event510->state), lock);
	free(event510);
	

	//Now set enable bit in AFU Control DVSEC

	event508 = _add_cfg(mmio, 1, 0, cmd_pa + 0x508, 0L);
        _wait_for_done(&(event508->state), lock);
	// first read and then mask in the enable bit [25] and write back
	mmio->cfg.AFU_CTL_EN_RST_INDEX_8 = event508->cmd_data;
	debug_msg("AFU_CTL_EN_RST_INDEX is 0x%x ", mmio->cfg.AFU_CTL_EN_RST_INDEX_8);
	free(event508);

	// Eventually write INTS_PER_PASID ENABLE when ready to use interrupts
	//
	// Test read after write to make sure test_afu is working

	event508 = _add_event(mmio, NULL, 0, 0, 0, cmd_pa+0x508, 1, (mmio->cfg.AFU_CTL_EN_RST_INDEX_8 | 0x02000000));
	printf("Just sent config_wr for AFU ENABLE, will wait for read_req then send data \n");
        _wait_for_done(&(event508->state), lock);
	free(event508);

	printf("sent config write now do additional config read to test \n");
	event308 = _add_cfg(mmio, 1, 0, cmd_pa + 0x308, 0L);
        _wait_for_done(&(event308->state), lock);
	debug_msg("FUNC_CFG_MAXAFU is 0x%x ", event308->cmd_data);
	free(event308);
	return 0;
}

// Send pending MMIO event to AFU; use config_read or config_write for descriptor
// for MMIO use cmd_pr_rd_mem or cmd_pr_wr_mem
void send_mmio(struct mmio *mmio)
{
	struct mmio_event *event;
	char type[7];
	unsigned char ddata[17];
	unsigned char null_buff[64] = {0};
	unsigned char tdata_bus[64];
	char data[17];
#ifdef TLX4
	uint8_t cmd_os;
#endif
	uint8_t  cmd_byte_cnt;
	uint64_t offset;

	event = mmio->list;

	// Check for valid event
	if ((event == NULL) || (event->state == OCSE_PENDING))
		return;

	if (event->cfg) {
		sprintf(type, "CONFIG");
	// Attempt to send config_rd or config_wr to AFU
		if (event->rnw && tlx_afu_send_cmd(mmio->afu_event,
			TLX_CMD_CONFIG_READ, 0xdead, 0, 2, 0, 0, 0, event->cmd_PA) == TLX_SUCCESS) {
			debug_msg("%s:%s READ%d word=0x%05x", mmio->afu_name, type,
			  	event->dw ? 64 : 32, event->cmd_PA);
			debug_mmio_send(mmio->dbg_fp, mmio->dbg_id, event->cfg,
				event->rnw, event->dw, event->cmd_PA);
			event->state = OCSE_PENDING;
		}

		if (!event->rnw) { // CONFIG write - two part operation
			// restricted by spec to pL of 1, 2, or 4 bytes HOWEVER
			// We now have to offset the data into a 64B buffer and send it
			if (event->state == OCSE_RD_RQ_PENDING) {
				memcpy(tdata_bus, null_buff, 64); //not sure if we always have to do this, but better safe than...
				uint8_t * dptr = tdata_bus;;
				//memcpy(ddata, &(event->cmd_data), 4);
				// FOR NOW we only do 4B config writes
			  	offset = event->cmd_PA & 0x000000000000003F ;
				memcpy(dptr +offset, &(event->cmd_data), 4);
				//if (tlx_afu_send_cmd_data(mmio->afu_event, 4, 0, dptr) == TLX_SUCCESS) {
				if (tlx_afu_send_cmd_data(mmio->afu_event, 64, 0, dptr) == TLX_SUCCESS) {
					if (event->dw)
						sprintf(data, "%016" PRIx64, event->cmd_data);
					else
						sprintf(data, "%08" PRIx32, (uint32_t) event->cmd_data);
					debug_msg("%s:%s WRITE%d word=0x%05x data=0x%s offset=0x%x",
						mmio->afu_name, type, event->dw ? 64 : 32,
			  			event->cmd_PA, data, offset);
					debug_mmio_send(mmio->dbg_fp, mmio->dbg_id, event->cfg,
						event->rnw, event->dw, event->cmd_PA);
					event->state = OCSE_PENDING;
					printf("got rd_req and sent data, now wait for cmd resp from AFU \n");
				}
       	 		} else if ( tlx_afu_send_cmd(mmio->afu_event,
				TLX_CMD_CONFIG_WRITE, 0xbeef,0, 2, 0, 0, 0, event->cmd_PA) == TLX_SUCCESS) {
					event->state = OCSE_RD_RQ_PENDING;
					printf("sent wr cmd, now wait for rd_req from AFU \n"); }
		}
       	}  else   {  // if not a CONFIG, then must be MMIO rd/wr
		sprintf(type, "MMIO");

		// calculate event->pL from event->dw
		// calculate cmd_byte_cnt from event->dw
		if (event->dw == 1) {
		  // pl = 3 ::= 8 bytes
		  event->cmd_pL = 3;
		  cmd_byte_cnt = 8;
		} else {
		  // pl = 2 ::= 4 bytes
		  event->cmd_pL = 2;
		  cmd_byte_cnt = 4;
		}

		// Attempt to send mmio to AFU
		if (event->rnw && tlx_afu_send_cmd(mmio->afu_event,
			TLX_CMD_PR_RD_MEM, 0xcafe, 0, event->cmd_pL, 0, 0, 0, event->cmd_PA) == TLX_SUCCESS) {
			debug_msg("%s:%s READ%d word=0x%05x", mmio->afu_name, type,
			  	event->dw ? 64 : 32, event->cmd_PA);
			debug_mmio_send(mmio->dbg_fp, mmio->dbg_id, event->cfg,
					event->rnw, event->dw, event->cmd_PA);
			event->state = OCSE_PENDING;
		}
		if (!event->rnw) { // MMIO write - two part operation
			// We only do 4B or 8B MMIO writes - caller has to specify in pL, HOWEVER
			// We now have to offset the data into a 64B buffer and send it
			if (event->state == OCSE_RD_RQ_PENDING) {
				memcpy(tdata_bus, null_buff, 64); //not sure if we always have to do this, but better safe than...
				uint8_t * dptr = tdata_bus;;
			  	offset = event->cmd_PA & 0x000000000000003F ;
				memcpy(dptr +offset, &(event->cmd_data), cmd_byte_cnt);
				//memcpy(ddata, &(event->cmd_data), cmd_byte_cnt);
				//if (tlx_afu_send_cmd_data(mmio->afu_event, cmd_byte_cnt, 0, dptr) == TLX_SUCCESS) {
				if (tlx_afu_send_cmd_data(mmio->afu_event, 64, 0, dptr) == TLX_SUCCESS) {
				  if (event->dw)
				    sprintf(data, "%016" PRIx64, event->cmd_data);
				  else
				    sprintf(data, "%08" PRIx32, (uint32_t) event->cmd_data);
				  debug_msg("%s:%s WRITE%d word=0x%05x data=0x%s offset=0x%x",
					    mmio->afu_name, type, event->dw ? 64 : 32,
					    event->cmd_PA, data, offset);
				  debug_mmio_send(mmio->dbg_fp, mmio->dbg_id, event->cfg,
						  event->rnw, event->dw, event->cmd_PA);
				  event->state = OCSE_PENDING;
				  printf("got rd_req and sent data, now wait for cmd resp from AFU \n");
				}
       	 		} else if ( tlx_afu_send_cmd(mmio->afu_event,
				TLX_CMD_PR_WR_MEM, 0xbead, 0, event->cmd_pL, 0, 0, 0, event->cmd_PA) == TLX_SUCCESS) {
					event->state = OCSE_RD_RQ_PENDING;
					printf("sent mmio_pr_wr cmd, now wait for rd_req from AFU \n"); }
				}
	}
}

// Handle MMIO ack if returned by AFU
void handle_mmio_ack(struct mmio *mmio, uint32_t parity_enabled)
{
	uint64_t read_data;
	int rc;
//	char data[17];
	char type[7];
	uint8_t afu_resp_opcode, resp_dl,resp_dp, resp_data_is_valid, resp_code, rdata_bad;
	uint16_t resp_capptag;
	uint8_t *  rdata;
	unsigned char   rdata_bus[64];
	int offset, length;

	// handle config and mmio responses
	// length can be calculated from the mmio->list->dw or cmd_pL
	// location of data in rdata_bus is address aligned based on mmio->list->cmd_PA
	// that is, mask off the high order address bits to form the offset - keep the low order 6 bits.

	rdata = rdata_bus;

	// needs to be modified to return 64 bytes and extract the 4/8 we want?
	rc = afu_tlx_read_resp_and_data(mmio->afu_event,
	 	&afu_resp_opcode, &resp_dl,
	   	&resp_capptag, &resp_dp,
	    	&resp_data_is_valid, &resp_code, rdata_bus, &rdata_bad);

	if (rc == TLX_SUCCESS) {
	  // should we scan the mmio list looking for a matching CAPPtag here? Not yet, assume in order responses
	  // but we can check it...
			debug_mmio_ack(mmio->dbg_fp, mmio->dbg_id);
			if (!mmio->list || (mmio->list->state != OCSE_PENDING)) {
				warn_msg("Unexpected MMIO ack from AFU");
				return;
			}

			// check the CAPPtag - later

			if (mmio->list->cfg) {
				sprintf(type, "CONFIG");
			} else {
				sprintf(type, "MMIO");
			}

			debug_msg("IN handle_mmio_ack and resp_capptag = %x and resp_code = %x! ",
				resp_capptag, resp_code);

			if (resp_data_is_valid) {
			  // extract data from address aligned offset in vector
			  offset = mmio->list->cmd_PA & 0x000000000000003F ;
			  if (mmio->list->cmd_pL == 0x02) {
			    length = 4;
			  } else {
			    length = 8;
			  }
			  memcpy(&read_data, &rdata_bus[offset], length);
			  debug_msg("%s:%s CMD RESP offset=%d length=%d data=0x%x code=0x%x", mmio->afu_name, type, offset, length,
				    read_data, resp_code );
			} else {
				debug_msg("%s:%s CMD RESP code=0x%x", mmio->afu_name, type, resp_code);
				}

		// Keep data for MMIO reads
		if (mmio->list->rnw)
				mmio->list->cmd_data = read_data;
		mmio->list->state = OCSE_DONE;
		mmio->list = mmio->list->_next;
		}

}

// Handle MMIO map request from client
void handle_mmio_map(struct mmio *mmio, struct client *client)
{
	uint32_t flags;
	uint8_t ack = OCSE_MMIO_ACK;
	int fd = client->fd;

	// Check for errors
/*	if (!(mmio->cfg.PerProcessPSA & PSA_REQUIRED)) {
		warn_msg("Problem State Area Required bit not set");
		ack = OCSE_MMIO_FAIL;
		goto map_done;
	} */
	if (get_bytes_silent(fd, 4, (uint8_t *) & flags, mmio->timeout,
			     &(client->abort)) < 0) {
	        debug_msg("%s:handle_mmio_map failed context=%d",
			  mmio->afu_name, client->context);
		client_drop(client, TLX_IDLE_CYCLES, CLIENT_NONE);
		warn_msg("Socket failure with client context %d",
			 client->context);
		ack = OCSE_MMIO_FAIL;
		goto map_done;
	}
	// Check flags value and set
	// For now, we assume that the global and per pasid areas have the same endianness
	if (!mmio->flags) {
		mmio->flags = ntohl(flags);
	} else if (mmio->flags != ntohl(flags)) {
		warn_msg("Set conflicting mmio endianess for AFU");
		ack = OCSE_MMIO_FAIL;
	}

	if (ack == OCSE_MMIO_ACK) {
		debug_mmio_map(mmio->dbg_fp, mmio->dbg_id, client->context);
	}

 map_done:
	// Send acknowledge to client
	if (put_bytes(fd, 1, &ack, mmio->dbg_fp, mmio->dbg_id, client->context)
	    < 0) {
		client_drop(client, TLX_IDLE_CYCLES, CLIENT_NONE);
	}
}

// Add mmio write event of register at offset to list
static struct mmio_event *_handle_mmio_write(struct mmio *mmio,
					     struct client *client, int dw, int global)
{
	struct mmio_event *event;
	uint32_t offset;
	uint64_t data64;
	uint32_t data32;
	uint64_t data;
	int fd = client->fd;

	if (get_bytes_silent(fd, 4, (uint8_t *) & offset, mmio->timeout,
			     &(client->abort)) < 0) {
		goto write_fail;
	}
	offset = ntohl(offset);
	if (dw) {
		if (get_bytes_silent(fd, 8, (uint8_t *) & data64, mmio->timeout,
				     &(client->abort)) < 0) {
			goto write_fail;
		}
		// Convert data from client from little endian to host
		data = ntohll(data64);
	} else {
		if (get_bytes_silent(fd, 4, (uint8_t *) & data32, mmio->timeout,
				     &(client->abort)) < 0) {
			goto write_fail;
		}
		// Convert data from client from little endian to host
		data32 = ntohl(data32);
		data = (uint64_t) data32;
		data <<= 32;
		data |= (uint64_t) data32;
	}
	// in OpenCAPI, don't shift the offset...  in pcie days, we used to shift right 2 bits with offset / 4
	event = _add_mmio(mmio, client, 0, dw, global, offset, data);
	return event;

 write_fail:
	// Socket connection is dead
	debug_msg("%s:_handle_mmio_write failed context=%d",
		  mmio->afu_name, client->context);
	client_drop(client, TLX_IDLE_CYCLES, CLIENT_NONE);
	return NULL;
}

// Add mmio read event of register at offset to list
static struct mmio_event *_handle_mmio_read(struct mmio *mmio,
					    struct client *client, int dw, int global)
{
	struct mmio_event *event;
	uint32_t offset;
	int fd = client->fd;

	if (get_bytes_silent(fd, 4, (uint8_t *) & offset, mmio->timeout,
			     &(client->abort)) < 0) {
		goto read_fail;
	}
	offset = ntohl(offset);
	// in OpenCAPI, don't shift the offset...  in pcie days, we used to shift right 2 bits with offset / 4
	event = _add_mmio(mmio, client, 1, dw, global, offset, 0);
	return event;

 read_fail:
	// Socket connection is dead
	debug_msg("%s:_handle_mmio_read failed context=%d",
		  mmio->afu_name, client->context);
	client_drop(client, TLX_IDLE_CYCLES, CLIENT_NONE);
	return NULL;
}

// Add mmio read event of error buffer at offset to list
static struct mmio_event *_handle_mmio_read_eb(struct mmio *mmio,
					    struct client *client, int dw)
{
	struct mmio_event *event;
	uint32_t offset;
	int fd = client->fd;

	if (get_bytes_silent(fd, 4, (uint8_t *) & offset, mmio->timeout,
			     &(client->abort)) < 0) {
		goto read_fail;
	}
	offset = ntohl(offset);
        //offset = offset + (uint32_t)mmio->cfg.AFU_EB_offset;
        debug_msg("offset for eb read is %x\n", offset);
//	event = _add_event(mmio, client, 1, dw, offset>>2, 1, 0);
	event = _add_cfg(mmio, 1, dw, offset>>2, 0);
//        _wait_for_done(&(event->state), ocl->lock);
	return event;

 read_fail:
	// Socket connection is dead
	debug_msg("%s:_handle_mmio_read failed context=%d",
		  mmio->afu_name, client->context);
	client_drop(client, TLX_IDLE_CYCLES, CLIENT_NONE);
	return NULL;
}


// Handle MMIO request from client
struct mmio_event *handle_mmio(struct mmio *mmio, struct client *client,
			       int rnw, int dw, int eb_rd, int global)
{
	uint8_t ack;

	// Only allow MMIO access when client is valid
	if (client->state != CLIENT_VALID) {
		ack = OCSE_MMIO_FAIL;
		if (put_bytes(client->fd, 1, &ack, mmio->dbg_fp, mmio->dbg_id,
			      client->context) < 0) {
			client_drop(client, TLX_IDLE_CYCLES, CLIENT_NONE);
		}
		return NULL;
	}

	if (eb_rd)
		return _handle_mmio_read_eb(mmio, client, dw);

	if (rnw)
		return _handle_mmio_read(mmio, client, dw, global);
	else
		return _handle_mmio_write(mmio, client, dw, global);
}

// Handle MMIO done
struct mmio_event *handle_mmio_done(struct mmio *mmio, struct client *client)
{
	struct mmio_event *event;
	uint64_t data64;
	uint32_t data32;
	uint8_t *buffer;
	int fd = client->fd;

	// Is there an MMIO event pending?
	event = (struct mmio_event *)client->mmio_access;
	if (event == NULL)
		return NULL;

	// MMIO event not done yet
	if (event->state != OCSE_DONE)
		return event;

	if (event->rnw) {
		// Return acknowledge with read data
		if (event->dw) {
			buffer = (uint8_t *) malloc(9);
			buffer[0] = OCSE_MMIO_ACK;
			data64 = htonll(event->cmd_data);
			memcpy(&(buffer[1]), &data64, 8);
			if (put_bytes(fd, 9, buffer, mmio->dbg_fp, mmio->dbg_id,
				      client->context) < 0) {
				client_drop(client, TLX_IDLE_CYCLES,
					    CLIENT_NONE);
			}
		} else {
			buffer = (uint8_t *) malloc(5);
			buffer[0] = OCSE_MMIO_ACK;
			data32 = htonl(event->cmd_data);
			memcpy(&(buffer[1]), &data32, 4);
			if (put_bytes(fd, 5, buffer, mmio->dbg_fp, mmio->dbg_id,
				      client->context) < 0) {
				client_drop(client, TLX_IDLE_CYCLES,
					    CLIENT_NONE);
			}
		}
	} else {
		// Return acknowledge for write
		printf("READY TO SEND OCSE_MMIO_ACK to client!!!!\n");
		buffer = (uint8_t *) malloc(1);
		buffer[0] = OCSE_MMIO_ACK;
		if (put_bytes(fd, 1, buffer, mmio->dbg_fp, mmio->dbg_id,
			      client->context) < 0) {
			client_drop(client, TLX_IDLE_CYCLES, CLIENT_NONE);
		}
	}
	debug_mmio_return(mmio->dbg_fp, mmio->dbg_id, client->context);
	free(event);
	free(buffer);

	return NULL;
}

//int dedicated_mode_support(struct mmio *mmio)
//{
//	return ((mmio->cfg.req_prog_model & PROG_MODEL_MASK) ==
//		PROG_MODEL_DEDICATED);
//}

//int directed_mode_support(struct mmio *mmio)
//{
//	return ((mmio->cfg.req_prog_model & PROG_MODEL_MASK) ==
//		PROG_MODEL_DIRECTED);
//}<|MERGE_RESOLUTION|>--- conflicted
+++ resolved
@@ -361,11 +361,7 @@
 
 	// Now set PASID Length Enabled to be same as PASID Length Supported
 	// Rest of bits in reg are RO so just mask in value and write back
-<<<<<<< HEAD
-	event50c = _add_event(mmio, NULL, 0, 0, 0, cmd_pa+0x510, 1, (mmio->cfg.AFU_CTL_PASID_LEN | (mmio->cfg.num_of_processes << 8)));
-=======
 	event510 = _add_event(mmio, NULL, 0, 0, 0, cmd_pa+0x510, 1, (mmio->cfg.AFU_CTL_PASID_LEN_10 | (mmio->cfg.num_of_processes << 8)));
->>>>>>> 7108f721
 	printf("Just sent config_wr for setting PASID Length Enabled, will wait for read_req then send data \n");
         _wait_for_done(&(event510->state), lock);
 	free(event510);
