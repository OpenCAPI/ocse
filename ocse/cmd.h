/*
 * Copyright 2014,2017 International Business Machines
 *
 * Licensed under the Apache License, Version 2.0 (the "License");
 * you may not use this file except in compliance with the License.
 * You may obtain a copy of the License at
 *
 *     http://www.apache.org/licenses/LICENSE-2.0
 *
 * Unless required by applicable law or agreed to in writing, software
 * distributed under the License is distributed on an "AS IS" BASIS,
 * WITHOUT WARRANTIES OR CONDITIONS OF ANY KIND, either express or implied.
 * See the License for the specific language governing permissions and
 * limitations under the License.
 */

#ifndef _CMD_H_
#define _CMD_H_

#include <stdint.h>
#include <stdio.h>

#include "client.h"
#include "mmio.h"
#include "parms.h"
#include "../common/tlx_interface.h"

#define TOTAL_PAGES_CACHED 64
#define PAGE_WAYS 4
#define LOG2_WAYS 2		// log2(PAGE_WAYS) = log2(4) = 2
#define PAGE_ENTRIES (TOTAL_PAGES_CACHED / PAGE_WAYS)
#define LOG2_ENTRIES 4		// log2(PAGE_ENTRIES) = log2(64/4) = log2(16) = 4
#define PAGE_ADDR_BITS 12
#define PAGE_MASK 0xFFF
#define BAD_OPERAND_SIZE 2
#define BAD_ADDR_OFFSET 3

enum cmd_type {
	CMD_READ,
	CMD_WRITE,
	CMD_TOUCH, 
	CMD_XL_TO_PA,  
	CMD_INTERRUPT,
	CMD_WAKE_HOST_THRD,
	CMD_WR_BE,
	CMD_AMO_RD,
	CMD_AMO_RW,
	CMD_AMO_WR,
	CMD_XLATE_REL, // release TA from CMD_XL_TOUCH
	CMD_KILL_DONE, 
	CMD_FAILED,
	CMD_SYNC,
	CMD_CACHE,
	CMD_OTHER
};

enum mem_state {
	MEM_IDLE,
	MEM_XLATE_PENDING,
	MEM_INT_PENDING,
	MEM_PENDING_SENT,
	MEM_TOUCH,
	MEM_TOUCHED,
	MEM_BUFFER,
	MEM_REQUEST,
	MEM_CAS_RD,
	//MEM_CAS_WR,
	MEM_RECEIVED,
	AMO_MEM_RESP,
	DMA_MEM_RESP,
<<<<<<< HEAD
	MEM_KILL_XLATE_SENT,
=======
	MEM_SYNC,
>>>>>>> a69f050c
	MEM_DONE
};


struct pages {
	uint64_t entry[PAGE_ENTRIES][PAGE_WAYS];
	uint64_t entry_filter;
	uint64_t page_filter;
	int age[PAGE_ENTRIES][PAGE_WAYS];
	uint8_t valid[PAGE_ENTRIES][PAGE_WAYS];
};

struct cmd_event {
	uint64_t addr;
	int32_t context;
	uint32_t command;
	uint32_t afutag;
	uint32_t size;
	uint32_t resp;  // this is used as resp_code TODO change this to  resp_code
	uint32_t port;
	uint32_t resp_dl;
	uint32_t resp_dp;
	uint32_t resp_opcode;
        uint64_t resp_ta;
        uint32_t host_tag;
        uint8_t cache_state;
        uint8_t resp_ef;
        uint8_t resp_w;
        uint8_t resp_mh;
        uint8_t  resp_pg_size;
        uint16_t resp_capptag;  //???
	uint32_t dpartial;
	uint64_t wr_be;
	uint16_t resp_bytes_sent;
	uint16_t service_q_slot;
	uint8_t sync_b4me;
	uint8_t cmd_flag;
	uint8_t cmd_endian;
	uint8_t cmd_pg_size;
	uint8_t form_flag; // 0x1 = .S, 0x2= .P, 0x4 = .N , 0x80= .T form of AP instruction
	uint8_t stream_id;
	uint8_t unlock;
	uint8_t buffer_activity;
	uint8_t *data;
	//uint8_t *parity;
	int *abort;
	enum cmd_type type;
	enum mem_state state;
	enum client_state client_state;
	uint16_t presyncq[24];
	struct cmd_event *_next;
	struct cmd_event *_prev;
};

struct actag {
        uint8_t valid;
        uint32_t pasid;
        struct client *client;
};

struct cmd {
	struct AFU_EVENT *afu_event;
	struct cmd_event *list;
	struct cmd_event *buffer_read;
	struct mmio *mmio;
	struct parms *parms;
	struct client **client;
	struct actag *actag_array;
	struct pages page_entries;
	volatile enum ocse_state *ocl_state;
	char *afu_name;
	FILE *dbg_fp;
	uint8_t dbg_id;
	uint64_t lock_addr;
	//uint64_t res_addr;
	int max_clients;
        int max_actags;
	uint32_t pagesize;
	uint32_t HOST_CL_SIZE;
	uint16_t irq;
	//int locked;
};

struct cmd *cmd_init(struct AFU_EVENT *afu_event, struct parms *parms,
		     struct mmio *mmio, volatile enum ocse_state *state,
		     char *afu_name, FILE * dbg_fp, uint8_t dbg_id);

void handle_vc1_cmd(struct cmd *cmd,  uint32_t latency);
void handle_vc2_cmd(struct cmd *cmd,  uint32_t latency);
void handle_vc3_cmd(struct cmd *cmd,  uint32_t latency);

//void handle_buffer_data(struct cmd *cmd);

void handle_mem_write(struct cmd *cmd);

void handle_buffer_write(struct cmd *cmd);

void handle_afu_tlx_cmd_data_read(struct cmd *cmd);

void handle_afu_tlx_write_cmd(struct cmd *cmd);

void handle_touch(struct cmd *cmd);

void handle_sync(struct cmd *cmd);

void handle_interrupt(struct cmd *cmd);

void handle_mem_return(struct cmd *cmd, struct cmd_event *event, int fd);

void handle_aerror(struct cmd *cmd, struct cmd_event *event, int fd);

void handle_response(struct cmd *cmd);

void handle_write_be_or_amo(struct cmd *cmd);

void handle_xlate_intrp_pending_sent(struct cmd *cmd);

void handle_pending_kill_xlate_sent(struct cmd *cmd);

int client_cmd(struct cmd *cmd, struct client *client);

void handle_kill_done(struct cmd *cmd, struct mmio *mmio);

#endif				/* _CMD_H_ */<|MERGE_RESOLUTION|>--- conflicted
+++ resolved
@@ -68,11 +68,8 @@
 	MEM_RECEIVED,
 	AMO_MEM_RESP,
 	DMA_MEM_RESP,
-<<<<<<< HEAD
 	MEM_KILL_XLATE_SENT,
-=======
 	MEM_SYNC,
->>>>>>> a69f050c
 	MEM_DONE
 };
 
