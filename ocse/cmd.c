/*
 * Copyright 2014,2017 International Business Machines
 *
 * Licensed under the Apache License, Version 2.0 (the "License");
 * you may not use this file except in compliance with the License.
 * You may obtain a copy of the License at
 *
 *     http://www.apache.org/licenses/LICENSE-2.0
 *
 * Unless required by applicable law or agreed to in writing, software
 * distributed under the License is distributed on an "AS IS" BASIS,
 * WITHOUT WARRANTIES OR CONDITIONS OF ANY KIND, either express or implied.
 * See the License for the specific language governing permissions and
 * limitations under the License.
 */

/*
 * Description: cmd.c
 *
 *  This file contains the code for handling commands from the AFU.  This
 *  includes parity checking the command, generating buffer writes or reads as
 *  well as the final response for the command.  The handle_cmd() function is
 *  periodically called by ocl code.  If a command is received from the AFU
 *  then parity and credits check will occur to see if the command is valid.
 *  If those checks pass then _parse_cmd() is called to determine the command
 *  type.  Depending on command type either _add_interrupt(), _add_touch(),
 *  _add_unlock(), _add_read(), _add_write() or _add_other() will be called to
 *  format the tracking event properly.  Each of these functions calls
 *  _add_cmd() which will randomly insert the command in the list.
 *
 *  Once an event is in the list then the event will be service in random order
 *  by the periodic calling by ocl code of the functions: handle_interrupt(),
 *  handle_response(), handle_buffer_write(), handle_buffer_data() and
 *  handle_touch().  The state field is used to track the progress of each
 *  event until is fully completed and removed from the list completely.
 */

#include <assert.h>
#include <inttypes.h>
#include <stdlib.h>
#include <sys/types.h>

#include "cmd.h"
#include "mmio.h"
#include "../common/debug.h"
#include "../common/utils.h"

#define IRQ_MASK       0x00000000000007FFL
#define CACHELINE_MASK 0xFFFFFFFFFFFFFFC0L

// Initialize cmd structure for tracking AFU command activity
struct cmd *cmd_init(struct AFU_EVENT *afu_event, struct parms *parms,
		     struct mmio *mmio, volatile enum ocse_state *state,
		     char *afu_name, FILE * dbg_fp, uint8_t dbg_id)
{
	int i, j;
	struct cmd *cmd;

	cmd = (struct cmd *)calloc(1, sizeof(struct cmd));
	if (!cmd) {
		perror("malloc");
		exit(-1);
	}

	cmd->afu_event = afu_event;
	cmd->mmio = mmio;
	cmd->parms = parms;
	cmd->ocl_state = state;
	cmd->credits = parms->credits;
	cmd->pagesize = parms->pagesize;
	cmd->page_entries.page_filter = ~((uint64_t) PAGE_MASK);
	cmd->page_entries.entry_filter = 0;
	for (i = 0; i < LOG2_ENTRIES; i++) {
		cmd->page_entries.entry_filter <<= 1;
		cmd->page_entries.entry_filter += 1;
	}
	cmd->page_entries.entry_filter <<= PAGE_ADDR_BITS;
	for (i = 0; i < PAGE_ENTRIES; i++) {
		for (j = 0; j < PAGE_WAYS; j++) {
			cmd->page_entries.valid[i][j] = 0;
		}
	}
	cmd->afu_name = afu_name;
	cmd->dbg_fp = dbg_fp;
	cmd->dbg_id = dbg_id;
	return cmd;
}

// find a client that has a matching pasid and bdf.  return pointer to client
static struct client *_find_client_by_pasid_and_bdf(struct cmd *cmd, uint16_t cmd_bdf, uint32_t cmd_pasid)
{
  // search the client array in cmd for a matching pasid and bdf
  // return NULL for no matching client
  // cmd->client[i]->pasid and bdr, right?
  int32_t i;

  debug_msg("_find_client_by_pasid_and_bdf: seeking client with bdf=0x%04x; pasid=0x%08x", cmd_bdf, cmd_pasid );
  for (i = 0; i < cmd->max_clients; i++) {
    if (cmd->client[i] != NULL) {
      debug_msg("_find_client_by_pasid_and_bdf: client i=%d; bdf=0x%04x; pasid=0x%08x", i, cmd->client[i]->bdf, cmd->client[i]->pasid );
      if ( ( cmd->client[i]->bdf == cmd_bdf ) && (cmd->client[i]->pasid == cmd_pasid ) ) {
	  return cmd->client[i];
      }
    }
  }
  return NULL;
}

// find a client that has a matching actag.  return pointer to client
static int32_t _find_client_by_actag(struct cmd *cmd, uint16_t cmd_actag)
{
  // search the client array in cmd for a matching pasid and bdf
  // return -1 for no matching client
  // cmd->client[i]->pasid and bdr, right?
  int32_t i;

  for (i = 0; i < cmd->max_clients; i++) {
    if (cmd->client[i] != NULL) {
      if ( cmd->client[i]->actag == cmd_actag ) {
  	  debug_msg("_find_client_by_actag:  client with actag=0x%04x; i=0x%x", cmd_actag, i );
	  return i;
      }
    }
  }
  return -1;
}

//DO we keep and reuse?
/* static void _print_event(struct cmd_event *event)
{
	printf("Command event: client=");
	switch (event->state) {
	case CLIENT_VALID:
		printf("VALID ");
		break;
	default:
		printf("NONE ");
	}
	switch (event->type) {
	case CMD_READ:
		printf("READ");
		break;
	case CMD_WRITE:
		printf("WRITE");
		break;
	case CMD_TOUCH:
		printf("TOUCH");
		break;
	case CMD_INTERRUPT:
		printf("INTERRUPT");
		break;
	default:
		printf("OTHER");
	}
	printf(" tag=%02x", event->tag);
	printf(" context=%d", event->context);
	printf(" addr=0x%016" PRIx64 "\n\t", event->addr);
	printf(" size=0x%x", event->size);
	printf(" state=");
	switch (event->state) {
	case MEM_TOUCH:
		printf("TOUCH");
		break;
	case MEM_TOUCHED:
		printf("TOUCHED");
		break;
	case MEM_BUFFER:
		printf("BUFFER");
		break;
	case MEM_REQUEST:
		printf("REQUEST");
		break;
	case MEM_RECEIVED:
		printf("RECEIVED");
		break;
	case MEM_DONE:
		printf("DONE");
		break;
	default:
		printf("IDLE");
	}
} */

// Update all pending responses at once to new state - do we KEEP?
/*static void _update_pending_resps(struct cmd *cmd, uint32_t resp)
{
	struct cmd_event *event;
	event = cmd->list;
	while (event) {
		if (event->state == MEM_IDLE) {
			event->state = MEM_DONE;
			event->resp = resp;
			debug_cmd_update(cmd->dbg_fp, cmd->dbg_id, event->tag,
					 event->context, event->resp);
		}
		event = event->_next;
	}
} */

static struct client *_get_client(struct cmd *cmd, struct cmd_event *event)
{
	// Make sure cmd and client are still valid
	if ((cmd == NULL) || (cmd->client == NULL) ||
	    (event->context >= cmd->max_clients))
		return NULL;

	// Abort if client disconnected
	//if (cmd->client[event->context] == NULL) {
	if (cmd->client[event->context] < 0) {
		event->resp = TLX_RESPONSE_FAILED;
		event->state = MEM_DONE;
		debug_cmd_update(cmd->dbg_fp, cmd->dbg_id, event->tag,
				 event->context, event->resp);
	}
	return cmd->client[event->context];
}

// Add new command to list
static void _add_cmd(struct cmd *cmd, uint32_t context, uint32_t afutag,
		     uint32_t command, enum cmd_type type,
		     uint64_t addr, uint16_t size, enum mem_state state,
		     uint32_t resp, uint8_t unlock , uint8_t cmd_data_is_valid,
		     uint64_t wr_be, uint8_t cmd_flag, uint8_t cmd_endian)

{
	struct cmd_event **head;
	struct cmd_event *event;

	if (cmd == NULL)
		return;
	event = (struct cmd_event *)calloc(1, sizeof(struct cmd_event));
	event->context = context;
	event->command = command;
	event->tag = 0; // remove this someday...
	event->afutag = afutag;
	event->type = type;
	event->addr = addr;
	event->size = size;
	event->state = state;
	event->resp = resp;
	event->wr_be = wr_be;
	event->cmd_flag = cmd_flag;
	event->cmd_endian = cmd_endian;

	// Temporary hack for now, as we don't touch/look @ TLX_SPAP reg
	if (event->resp == TLX_RESPONSE_CONTEXT)
		event->resp_extra = 1;
	else
		event->resp_extra = 0;

	event->unlock = unlock;

	// make sure data buffer is big enough to hold 256B (MAX memory transfer for OpenCAPI 3.0)
	event->data = (uint8_t *) malloc(CACHELINE_BYTES * 4);
	memset(event->data, 0xFF, CACHELINE_BYTES * 4);

	// lgt may not need cpl xfers to go and parity
	event->cpl_xfers_to_go = 0;  //init this to 0 (used for DMA read multi completion flow)
	event->parity = (uint8_t *) malloc(DWORDS_PER_CACHELINE / 8);
	memset(event->parity, 0xFF, DWORDS_PER_CACHELINE / 8);

	// Test for client disconnect
	if (_get_client(cmd, event) == NULL) {
		event->resp = TLX_RESPONSE_FAILED;
		event->state = MEM_DONE;
	}

	head = &(cmd->list);
	while ((*head != NULL) && !allow_reorder(cmd->parms))
		head = &((*head)->_next);
	event->_next = *head;
	*head = event;
	debug_msg("_add_cmd:created cmd_event @ 0x%016"PRIx64":command=0x%02x, size=0x%04x, type=0x%02x, tag=0x%04x, state=0x%03x", event, event->command, event->size, event->type, event->afutag, event->state );
	debug_cmd_add(cmd->dbg_fp, cmd->dbg_id, afutag, context, command);
	// Check to see if event->cmd_data_is_valid is, and if so, set event->buffer_data
	// TODO check to see if data is bad...if so, what???
	if (cmd_data_is_valid) {
		cmd->buffer_read = event;
		printf("Getting ready to copy first chunk of write data to buffer & add=0x%016"PRIx64" & size=0x%x .\n", event->addr, size);
		// alway copy 64 bytes...
		memcpy((void *)&(event->data[0]), (void *)&(cmd->afu_event->afu_tlx_cdata_bus), 64);
		// for type = cmd_interrupt, event->state is already correctly set to MEM_IDLE
		if (event->type != CMD_INTERRUPT) {
		  if (size > 64) {
		    // but if size is greater that 64, we have to gather more data
		    event->dpartial =64;
		    event->state = MEM_BUFFER;
		  }
		  else  {
		    event->state = MEM_RECEIVED;
		    event->dpartial =0;
		  }
		}
	
	}

}

// Format and add interrupt to command list

 static void _add_interrupt(struct cmd *cmd, uint16_t actag, uint16_t afutag, 
 			   uint8_t cmd_opcode, uint8_t *cmd_ea_or_obj, uint16_t size, uint8_t cmd_data_is_valid, uint8_t cmd_flag) 
 { 
 	//uint32_t resp = TLX_RSP_INTRP_RESP; 
 	uint32_t resp= 0; //FOR NOW, always a good response
 	//enum cmd_type type = CMD_INTERRUPT; 
        uint32_t context;
        uint64_t addr;
 
        context = _find_client_by_actag(cmd, actag);
	if (context < 0) warn_msg( "_add_interrupt: actag does not match a client" );

	memcpy( (void *)&addr, (void *)&(cmd_ea_or_obj[0]), sizeof(uint64_t));
 
        // setting MEM_IDLE will tell handle_interrupt to send req to libocxl 
        if (cmd_opcode == AFU_CMD_WAKE_HOST_THRD)
		_add_cmd(cmd, context, afutag, cmd_opcode, CMD_WAKE_HOST_THRD, addr, size, MEM_IDLE,
		 resp, 0, cmd_data_is_valid, 0, cmd_flag, 0);
	else  //must be some type of INTR request
		_add_cmd(cmd, context, afutag, cmd_opcode, CMD_INTERRUPT, addr, size, MEM_IDLE,
		 resp, 0, cmd_data_is_valid, 0, cmd_flag, 0);
 } 

// Format and add misc. command to list
static void _add_other(struct cmd *cmd, uint16_t actag, uint32_t afutag,
		       uint32_t cmd_opcode, uint32_t resp)
{
        int32_t context;
 
        context = _find_client_by_actag(cmd, actag);
	_add_cmd(cmd, context, afutag, cmd_opcode, CMD_OTHER, 0, 0, MEM_DONE,
		 resp, 0, 0, 0, 0, 0);
}

// Check address alignment
static int _aligned(uint64_t addr, uint32_t size)
{
	// Check valid size
        // that is, size must be a power of 2
	if ((size == 0) || (size & (size - 1))) {
		warn_msg("AFU issued command with invalid size %d", size);
		return 0;
	}
	// Check aligned address
	if (addr & (size - 1)) {
		warn_msg("AFU issued command with unaligned address %016"
			 PRIx64, addr);
		return 0;
	}

	return 1;
}


// Format and add memory xlate touch to command list
 static void _add_xlate_touch(struct cmd *cmd, uint16_t actag, uint16_t afutag, 
 			   uint8_t cmd_opcode, uint8_t *cmd_ea_or_obj, uint8_t cmd_flag, uint8_t cmd_pg_size) 
 { 
        int64_t addr;
	uint32_t size = 64;
        // convert 68 bit ea/obj to 64 bit addr
        // for ap write commands, ea_or_obj is a 64 bit thing...
        memcpy( (void *)&addr, (void *)&(cmd_ea_or_obj[0]), sizeof(int64_t));
 	// Check command size and address */
 	if (!_aligned(addr, size)) { 
 		_add_other(cmd, actag, afutag, cmd_opcode, 
 			   0xe0); 
 		return; 
 	} 
	// In future, check to see if cmd_pg_size is a supported value? Send it
	// over to libocxl?
        int32_t context;
        context = _find_client_by_actag(cmd, actag);
	// TODO actually do something. For now, we always send back success for touch_resp (0x00)
	// We could send request to libocxl for processing, especially for OpenCAPI 4
	// when a translation address is expected as return
	_add_cmd(cmd, context, afutag, cmd_opcode, CMD_TOUCH, addr, 0, MEM_DONE,
		 0x00, 0, 0, 0, 0, 0);
 } 


// Format and add memory read to command list
static void _assign_actag(struct cmd *cmd, uint16_t cmd_bdf, uint32_t cmd_pasid, uint16_t actag)
{
  struct client *client;
  // search the client array in cmd for a matching pasid and bdf.  fill in the actag field.
  client = _find_client_by_pasid_and_bdf(cmd, cmd_bdf, cmd_pasid);
  if (client == NULL) {
    // some kind of error and return...  no way to respond to afu, so just a message???
    debug_msg("_assign_actag: client not found with bdf=0x%04x; pasid=0x%08x", cmd_bdf, cmd_pasid );
    return;
  }
  client->actag = actag;
  return;
}

// Format and add memory read to command list
static void _add_read(struct cmd *cmd, uint16_t actag, uint16_t afutag,
		      uint8_t cmd_opcode, uint8_t *cmd_ea_or_obj, uint32_t size)
{
        int32_t context;
        int64_t addr;
 
	
	debug_msg("_add_read:entered" );
        // convert 68 bit ea/obj to 64 bit addr
        // for ap read commands, ea_or_obj is a 64 bit thing...
        memcpy( (void *)&addr, (void *)&(cmd_ea_or_obj[0]), sizeof(int64_t));

	// Check command size and address
	if (!_aligned(addr, size)) {
	  _add_other(cmd, actag, afutag, cmd_opcode,
			   TLX_RESPONSE_FAILED);
		return;
	}

        // convert actag to a context - search the client array contained in cmd for a client with matching actag
	context = _find_client_by_actag(cmd, actag);

	debug_msg("_add_read:calling _add_cmd context=%d; command=0x%02x; addr=0x%016"PRIx64"; size=0x%04x; afutag=0x%04x", 
		context, cmd_opcode, addr, size, afutag );
	// Reads will be added to the list and will next be processed
	// in the function handle_buffer_write()
	_add_cmd(cmd, context, afutag, cmd_opcode, CMD_READ, addr, size,
		 MEM_IDLE, TLX_RESPONSE_DONE, 0, 0, 0, 0, 0);
}

// Format and add AMO read or write to command list
static void _add_amo(struct cmd *cmd, uint16_t actag, uint16_t afutag,
		      uint8_t cmd_opcode, enum cmd_type type, uint8_t *cmd_ea_or_obj, 
		      uint8_t cmd_pl, uint8_t cmd_data_is_valid, uint8_t cmd_flag, uint8_t cmd_endian)
{
        int32_t context, size, sizecheck;
        int64_t addr;
 
        // convert 68 bit ea/obj to 64 bit addr
        // for ap write commands, ea_or_obj is a 64 bit thing...
        memcpy( (void *)&addr, (void *)&(cmd_ea_or_obj[0]), sizeof(int64_t));
	// check cmd_pl  size. Only certain values are valid
	// TODO NOTE: Expect to get 64B un data buffer, with 16B of data payload starting
	// at address offset. When data goes over to libocxl we extract and send 16B ALWAYS
	// for AMO_WR and AMO_RW unless told elsewise. AMO_RD has no immediate data

	size = 16;
  	switch (cmd_pl) {
  		case 2: 
  		case 3:
			if ((cmd_opcode == AFU_CMD_AMO_RW) || (cmd_opcode == AFU_CMD_AMO_RW_N))  {
				if (cmd_flag >= 0x8)  {
					warn_msg("AMO_RW has invalid cmd_pl:%d", cmd_pl);
					size= -1;
				}
			} 
			if (cmd_pl == 2)
				sizecheck = 4;
			else sizecheck = 8;
			break;
 
  		case 6:
  		case 7:	
			if ((cmd_opcode == AFU_CMD_AMO_W) || (cmd_opcode == AFU_CMD_AMO_W_N))  {
				warn_msg("AMO_WR has invalid cmd_pl:%d", cmd_pl);
				size= -1;
			}
			if (cmd_pl == 6)
				sizecheck = 4;
			else sizecheck = 8;
    			break;
  		default:
    			warn_msg("AMO with Unsupported pl: %d", cmd_pl);
    			size = -1;
    			break;
  		}
	if ( size == -1) {
	debug_msg("AMO CMD FAILED SIZE CHECKS cmd_pl= 0x%x, cmd_flag=0x%x !!! ", cmd_pl, cmd_flag);
	  _add_other(cmd, actag, afutag, cmd_opcode,
			   TLX_RESPONSE_FAILED);
		return;
	}
	// Check command size and address
	if (!_aligned(addr, sizecheck )) {
	debug_msg("AMO CMD FAILED ADDR ALIGN CHECKS!!! ");
	  _add_other(cmd, actag, afutag, cmd_opcode,
			   TLX_RESPONSE_FAILED);
		return;
	}

	// Also need to check with libocxl to be sure the address AFU sent us is in user's space
	// TODO create new OCSE_ADDR_VALID cmd, send to lib0cxl, set status to MEM_CHECK and 
	// wait for response.
	//

        // convert actag to a context - search the client array contained in cmd for a client with matching actag
	context = _find_client_by_actag(cmd, actag);

	// Command data comes over with the command for amo_rw and amo_w, so now we need to read it from event
	// Then, next step is to send over to client/libocxl for processing
	
	_add_cmd(cmd, context, afutag, cmd_opcode, type, addr, (uint16_t)sizecheck,
		 MEM_IDLE, TLX_RESPONSE_DONE, 0, cmd_data_is_valid, 0, cmd_flag, cmd_endian);
}



// Format and add memory write to command list
static void _add_write(struct cmd *cmd, uint16_t actag, uint16_t afutag,
		      uint8_t cmd_opcode, uint8_t *cmd_ea_or_obj, 
		      uint32_t size, uint8_t cmd_data_is_valid, uint64_t cmd_be)
{
        int32_t context;
        int64_t addr;
 
        // convert 68 bit ea/obj to 64 bit addr
        // for ap write commands, ea_or_obj is a 64 bit thing...
        memcpy( (void *)&addr, (void *)&(cmd_ea_or_obj[0]), sizeof(int64_t));

	// Check command size and address
	if (!_aligned(addr, size)) {
	  _add_other(cmd, actag, afutag, cmd_opcode,
			   TLX_RESPONSE_FAILED);
		return;
	}
	// Also need to check with libocxl to be sure the address AFU sent us is in user's space
	// TODO create new OCSE_ADDR_VALID cmd, send to lib0cxl, set status to MEM_CHECK and 
	// wait for response.

        // convert actag to a context - search the client array contained in cmd for a client with matching actag
	context = _find_client_by_actag(cmd, actag);

	// Command data comes over with the command, so read it from event and put it in buffer in add_cmd
	// Then, next step is to make the memory write request?
	
	// Longer Writes will be added to the list and will next be processed
	// in handle_afu_tlx_cmd_data_read
	// TODO add CAPI4 BE opcodes to if
	debug_msg("_add_write:calling _add_cmd context=%d; command=0x%02x; addr=0x%016"PRIx64"; size=0x%04x; afutag=0x%04x", 
		context, cmd_opcode, addr, size, afutag );
	if ((cmd_opcode == AFU_CMD_DMA_W_BE) || (cmd_opcode == AFU_CMD_DMA_W_BE_N))
		_add_cmd(cmd, context, afutag, cmd_opcode, CMD_WR_BE, addr, size,
			 MEM_IDLE, TLX_RESPONSE_DONE, 0, cmd_data_is_valid, cmd_be, 0, 0);
	else
		_add_cmd(cmd, context, afutag, cmd_opcode, CMD_WRITE, addr, size,
			 MEM_IDLE, TLX_RESPONSE_DONE, 0, cmd_data_is_valid, 0, 0, 0);
}


// Determine what type of command to add to list
static void _parse_cmd(struct cmd *cmd,
		       uint8_t cmd_opcode, uint16_t cmd_actag,
		       uint8_t cmd_stream_id, uint8_t *cmd_ea_or_obj,
		       uint16_t cmd_afutag, uint8_t cmd_dl,
		       uint8_t cmd_pl,
#ifdef TLX4
		       uint8_t cmd_os,
#endif
		       uint64_t cmd_be, uint8_t cmd_flag,
		       uint8_t cmd_endian, uint16_t cmd_bdf,
		       uint32_t cmd_pasid, uint8_t cmd_pg_size, uint8_t cmd_data_is_valid,
		       uint8_t *cdata_bus, uint8_t cdata_bad)
{
	//uint16_t irq = (uint16_t) (addr & IRQ_MASK);
	//uint8_t unlock = 0;
	// TODO FIX THIS WHEN WE DETERMINE #OF CONTEXTS
	//if (handle >= cmd->mmio->cfg.num_of_processes) {
	//	_add_other(cmd, handle, tag, command, abort,
	//		   TLX_RESPONSE_CONTEXT);
	//	return;
	//}
 
        // how do we model stream_id?

        // Based on the cmd_opcode we have received from the afu, add a cmd_event to the list associated with our cmd struct
	switch (cmd_opcode) {
		// assign actag to map an actag to a pasid/bdf (a context for us)
	case AFU_CMD_ASSIGN_ACTAG:
		debug_msg("YES! AFU cmd is ASSIGN_ACTAG!!!!\n");
                _assign_actag( cmd, cmd_bdf, cmd_pasid, cmd_actag );
		break;
		// Memory Reads
	case AFU_CMD_RD_WNITC:
	case AFU_CMD_RD_WNITC_N:
		debug_msg("YES! AFU cmd is some sort of read!!!!\n");
		// calculate size from dl
		_add_read(cmd, cmd_actag, cmd_afutag, cmd_opcode,
			 cmd_ea_or_obj, dl_to_size( cmd_dl ));
		break;
	case AFU_CMD_PR_RD_WNITC:
	case AFU_CMD_PR_RD_WNITC_N:
		debug_msg("YES! AFU cmd is some sort of partial read!!!!\n");
		// calculate size from pl
		_add_read(cmd, cmd_actag, cmd_afutag, cmd_opcode, 
			 cmd_ea_or_obj, pl_to_size( cmd_pl ));
		break;
		// Memory Writes
	case AFU_CMD_DMA_W:
	case AFU_CMD_DMA_W_N:
		debug_msg("YES! AFU cmd is some sort of write!!!!\n");
		_add_write(cmd, cmd_actag, cmd_afutag, cmd_opcode, 
			  cmd_ea_or_obj, dl_to_size( cmd_dl ), cmd_data_is_valid, 0);
		break;
	case AFU_CMD_DMA_PR_W:
	case AFU_CMD_DMA_PR_W_N:
		debug_msg("YES! AFU cmd is some sort of partial write!!!!\n");
		_add_write(cmd, cmd_actag, cmd_afutag, cmd_opcode,
			  cmd_ea_or_obj, pl_to_size( cmd_pl ), cmd_data_is_valid, 0);
		break;
		// Memory Writes with Byte Enable 
	case AFU_CMD_DMA_W_BE:
	case AFU_CMD_DMA_W_BE_N:
		debug_msg("YES! AFU cmd is some sort of write w/BE!!!!\n");
		_add_write(cmd, cmd_actag, cmd_afutag, cmd_opcode, 
			  cmd_ea_or_obj, 64, cmd_data_is_valid, cmd_be);
		break;
		// AMO reads and writes
	case AFU_CMD_AMO_RD:
	case AFU_CMD_AMO_RD_N:
		debug_msg("YES! AFU cmd is some sort of AMO read!!!!\n");
		_add_amo(cmd, cmd_actag, cmd_afutag, cmd_opcode, CMD_AMO_RD, 
			  cmd_ea_or_obj, cmd_pl, cmd_data_is_valid, cmd_flag, cmd_endian);
		break;
	case AFU_CMD_AMO_RW:
	case AFU_CMD_AMO_RW_N:
		debug_msg("YES! AFU cmd is some sort of AMO read/write w/cmd_pl= 0x%x!!!!\n", cmd_pl);
		_add_amo(cmd, cmd_actag, cmd_afutag, cmd_opcode, CMD_AMO_RW, 
			  cmd_ea_or_obj, cmd_pl, cmd_data_is_valid, cmd_flag, cmd_endian);
		break;
	case AFU_CMD_AMO_W:
	case AFU_CMD_AMO_W_N:
		debug_msg("YES! AFU cmd is some sort of AMO read or write!!!!");
		_add_amo(cmd, cmd_actag, cmd_afutag, cmd_opcode, CMD_AMO_WR, 
			  cmd_ea_or_obj, cmd_pl, cmd_data_is_valid, cmd_flag, cmd_endian);
		break;
		// Interrupt
	case AFU_CMD_INTRP_REQ_D: // not sure POWER supports this one?
		debug_msg("YES! AFU cmd is  INTRPT REQ WITH DATA");
		_add_interrupt(cmd, cmd_actag, cmd_afutag, cmd_opcode,
			  cmd_ea_or_obj, pl_to_size( cmd_pl), cmd_data_is_valid, cmd_flag);
		break;
	case AFU_CMD_INTRP_REQ:
	case AFU_CMD_WAKE_HOST_THRD:
		debug_msg("YES! AFU cmd is either INTRPT REQ or WAKE HOST THREAD");
		_add_interrupt(cmd, cmd_actag, cmd_afutag, cmd_opcode,
			  cmd_ea_or_obj, 0, cmd_data_is_valid, cmd_flag);
	// TODO what about stream_id ?
		break;
	case AFU_CMD_NOP:
		debug_msg("NOP CMD - No response needed");
		break;
	case AFU_CMD_XLATE_TOUCH:
	case AFU_CMD_XLATE_TOUCH_N:
		debug_msg("YES! AFU cmd is some kind of XLATE_TOUCH\n");
		_add_xlate_touch(cmd, cmd_actag, cmd_afutag, cmd_opcode,
			  cmd_ea_or_obj, cmd_flag, cmd_pg_size);
		break;
	default:
		warn_msg("Unsupported command 0x%04x", cmd_opcode);
		_add_other(cmd, cmd_actag, cmd_afutag, cmd_opcode, TLX_RESPONSE_FAILED);
		break;
	}
}

// Report parity error on some command bus - Do we KEEP?
/*static void _cmd_parity_error(const char *msg, uint64_t value, uint8_t parity)
{
	error_msg("Command %s parity error 0x%04" PRIx64 ",%d", msg, value,
		  parity);
} */

// See if a command was sent by AFU and process if so
void handle_cmd(struct cmd *cmd, uint32_t latency)
{
	struct cmd_event *event;
	uint64_t cmd_be;
	uint32_t cmd_pasid;
	uint16_t cmd_actag, cmd_afutag, cmd_bdf;
	uint8_t  cmd_ea_or_obj[9]; 
	uint8_t  cmd_opcode, cmd_stream_id, cmd_dl, cmd_pl, cmd_flag, cmd_endian, cmd_pg_size, cmd_data_is_valid, cdata_bad;
#ifdef TLX4
	uint8_t cmd_os;
#endif
	unsigned char cdata_bus[64];
	uint8_t * dptr = cdata_bus;
	int rc;

	debug_msg( "ocse:handle_cmd:" );
	if (cmd == NULL)
		return;

	// Check for command from AFU
	// maybe read command and data separately to facilitate the parse_cmd and handle_buffer_data separation a 
	// little bit later in this routine
	rc =  afu_tlx_read_cmd_and_data(cmd->afu_event,
  		    &cmd_opcode, &cmd_actag,
  		    &cmd_stream_id, &cmd_ea_or_obj[0],
 		    &cmd_afutag, &cmd_dl,
  		    &cmd_pl,
#ifdef TLX4
		    &cmd_os,
#endif
		    &cmd_be, &cmd_flag,
 		    &cmd_endian, &cmd_bdf,
  	  	    &cmd_pasid, &cmd_pg_size, &cmd_data_is_valid,
 		    dptr, &cdata_bad);

	// int i;
	// printf( "handle_cmd:cmd->afu_event->afu_tlx_cdata_bus=0x" ); for (i=0; i<64; i++) printf("%02x",cmd->afu_event->afu_tlx_cdata_bus[i]); printf("\n");
	// printf( "handle_cmd:dptr=0x" ); for (i=0; i<64; i++) printf("%02x",dptr[i]); printf("\n");
	// printf( "handle_cmd:cdata_bus=0x" ); for (i=0; i<64; i++) printf("%02x",cdata_bus[i]); printf("\n");
	
	//rc = tlx_get_command(cmd->afu_event, &command, &command_parity, &tag,
	//		     &tag_parity, &address, &address_parity, &size,
	//		     &abort, &handle, &cpagesize

	// No command ready */
	if (rc != TLX_SUCCESS) 
		return;

	//	debug_msg( "%s:COMMAND actag=0x%02x afutag=0x%04x cmd=0x%x BDF=0x%x addr=0x%016"PRIx64 " cmd_data_is_valid= 0x%x ", 
	debug_msg( "%s:COMMAND actag=0x%02x afutag=0x%04x cmd=0x%x cmd_data_is_valid= 0x%x ", 
		   cmd->afu_name,
		   cmd_actag, 
		   cmd_afutag, 
		   cmd_opcode, 
		   cmd_data_is_valid );

	// Is AFU running?
/*	if (*(cmd->ocl_state) != OCSE_RUNNING) {
		//warn_msg("Command without jrunning, tag=0x%02x", tag);
		error_msg("Command without jrunning, tag=0x%02x", tag);
		return;
	} */

	// Check credits and parse - not any more

	// Client not connected - some of this we don't know until a bit later...
	//if ((cmd == NULL) || (cmd->client == NULL) ||
	//   (handle >= cmd->max_clients) || ((cmd->client[handle]) == NULL)) {
	//	_add_other(cmd_opcode, handle, tag, command, abort,
	//		   TLX_RESPONSE_FAILED);
	//	return;
	//}

	// Client is flushing new commands - do we still do this??
	//if ((cmd->client[handle]->flushing == FLUSH_FLUSHING) &&
	//    (command != TLX_COMMAND_RESTART)) {
	//	_add_other(cmd, handle, tag, command, abort,
	//		   TLX_RESPONSE_FLUSHED);
	//	return;
	//}

	// Check for duplicate afutag 
	event = cmd->list;
	while (event != NULL) {
		if (event->afutag == cmd_afutag) {
			error_msg("Duplicate afutag 0x%04x", cmd_afutag);
			return;
		}
		event = event->_next;
	}

	// Parse command- 	//
	// should we add a "parse_data" routine?  Perhaps reuse handle_buffer_data...
	// the idea would be that we call parse cmd only if the command was valid
	// then, we would call parse data if data is valid
	// parse_data would search the cmd event list that is waiting for data
	// how does it know?  dl and pl can be used to calculate the number of beats (including this one) 
	// required to get all the data.  parse cmd set a state (DATA_PENDING) and a beat count
	// parse data would find the DATA_PENDING, append the data to the data buffer and decrement the beat count
	// once all the data is in, parse data would set the state to something else (MEM_RECEIVED) to trigger the 
	// OCSE_MEMORY_WRITE message.  
	// parse data sounds a little bit like handle_buffer_read sort of...  Actually, more like handle_buffer_data
	// Did we have a state for collecting data from the buffer read interface before?  
	// we could reuse that.  MEM_BUFFER was the interim state.
	_parse_cmd(cmd, cmd_opcode, cmd_actag, cmd_stream_id, cmd_ea_or_obj, cmd_afutag, cmd_dl, cmd_pl,
#ifdef TLX4
		   cmd_os,
#endif
		   cmd_be, cmd_flag, cmd_endian, cmd_bdf, cmd_pasid, cmd_pg_size, cmd_data_is_valid, dptr, cdata_bad);
}

// Handle randomly selected pending read by either generating early buffer
// write with bogus data, send request to client for real data or do final
// buffer write with valid data after it has been received from client.
// lgt:  in opencapi, we don't really have a separate buffer write.  Instead,
// when get the data back from the host, we just send it with the response.
// should we defer some of this to handle_response?  Or should we process
// the data and response here and also free the event?
void handle_buffer_write(struct cmd *cmd)
{
	struct cmd_event *event;
	struct client *client;
	uint8_t buffer[11];  // 1 message byte + 2 size bytes + 8 address bytes
	uint64_t *addr;
	uint16_t *size;
	//int quadrant, byte;

	debug_msg( "ocse:handle_buffer_write:" );
	// Make sure cmd structure is valid
	if (cmd == NULL)
		return;

	//printf( "handle_buffer_write \n" );
	// Randomly select a pending read or read_pe (or none)
	// for now, make sure allow_reorder_parms is not allowed.
	// lgt: if we want to free the cmd event later, we should find the event with the same method as handle_response...
	// lgt: decided to put the call to tlx_afu_send_resp_and_data in the handle_response routine since it will also free the cmd event
	//      so here we just set MEM_DONE and TLX_RESPONSE_DONE for the event that we selected
	event = cmd->list;
	while ( event != NULL ) {
	        if ( ( event->type == CMD_READ ) &&
		     ( event->state != MEM_DONE ) &&
		     ( ( event->client_state != CLIENT_VALID ) ) ) { // || ( !allow_reorder( cmd->parms ) ) ) ) {
			break;
		}
		event = event->_next;
	}

	// Test for client disconnect
	if ((event == NULL) || ((client = _get_client(cmd, event)) == NULL))
		return;

	printf( "handle_buffer_write: we've picked a non-NULL event and the client is still there \n" );

	// after the client returns data with a call to the function _handle_mem_read,
	// we need to generate one or more capp responses.  We need to chunk data into 64 byte pieces
	// to honor the txl/afu interface.
	// in ocse, we will always send responses with all the data appropriate for the response we generate
	// see handle_response
	// for partial read, we can probabaly just return data as we have already inserted the data into 
	// the appropriate place in the event->data buffer
	// for "full" reads, we need to chunk data
	// use tlx_afu_send_resp_and_data, for each 64B chunk - look at the old pslse dma code...
	// concerns
	//    chunk spacing
	//    interleaving
	//    and so on.
	if ((event->state == MEM_RECEIVED) && (event->type == CMD_READ)) {
	  if ( (event->command == AFU_CMD_PR_RD_WNITC) || (event->command == AFU_CMD_PR_RD_WNITC_N) ) {
	    // we can just complete the event and let handle_response send the response and 64 bytes of data back
	    event->resp = TLX_RESPONSE_DONE;
	    event->state = MEM_DONE;
	  } else if ( (event->command == AFU_CMD_RD_WNITC) || (event->command == AFU_CMD_RD_WNITC_N) ) {
	    // we need to send back 1 or more 64B response
	    // we can:
	    //    send a complete response, with all the data
	    //    send partial responses, in any order, with aligned partial data (vary dl and dp in the response
	    //       power will likely send back chunks in <= 128 B responses...
	    //    responses can come back in any order
	    // I'm thinking ocse decides what response to send and whether or not to split it. 
	    // and sends all the data associated with the selected response.
	    // then tlx_interface/afu_driver forward the response portion and hold the data in a fifo linked list of 64 B values.
	    // then when the afu does a resp_rd_req of some resp_rd_cnt, tlx_interaface/afu_driver just starts pumping values out of the 
	    // fifo.  This method actually works for partial read as well as the minimum size of a split response is 64 B.
	    // it is the afu's responsiblity to manage resp_rd_cnt correctly, and this is not information for us to check
	    // anything other than an overrun (i.e. resp_rd_req of an empty fifo, or resp_rd_cnt exceeds the amount of data in the fifo)
	      	event->resp = TLX_RESPONSE_DONE;
	      	event->state = MEM_DONE;
          	} //else {
	    	// unsupport read command message
	  	//	}
	}

        if (event->state == MEM_CAS_RD) {
	  	buffer[0] = (uint8_t) OCSE_MEMORY_READ;
		// buffer[1] = (uint8_t) event->size;  // size now consumes 2 bytes
		size = (uint16_t *)&(buffer[1]);
		*size = htons(event->size);
		addr = (uint64_t *) & (buffer[3]);
		*addr = htonll(event->addr);
		event->abort = &(client->abort);
		debug_msg("%s:MEMORY READ FOR CAS afutag=0x%02x size=%d addr=0x%016"PRIx64,
		    cmd->afu_name, event->afutag, event->size, event->addr);
		if (put_bytes(client->fd, 10, buffer, cmd->dbg_fp,
			cmd->dbg_id, event->context) < 0) {
		    client_drop(client, TLX_IDLE_CYCLES, CLIENT_NONE);
		  }
		  event->state = MEM_REQUEST;
		  client->mem_access = (void *)event;
	        debug_msg("Setting client->mem_access in handle_buffer_write");
	        return; //exit immediately
	}

	if (event->state != MEM_IDLE)
		return;

	// lgt removed code that would send bogus data to the afu.  doesn't happen in opencapi

	if (client->mem_access == NULL) {
	        // if read:
		// Send read request to client, set client->mem_access
		// to point to this event blocking any other memory
		// accesses to client until data is returned by call
		// to the _handle_mem_read() function.
	        // if read_pe:
		// build data and parity to represent pe
	        // set event->state to mem_received
                if (event->type == CMD_READ) {
		    buffer[0] = (uint8_t) OCSE_MEMORY_READ;
		    // buffer[1] = (uint8_t) event->size;  // size now consumes 2 bytes
		    // addr = (uint64_t *) & (buffer[2]);
		    size = (uint16_t *)&(buffer[1]);
		    *size = htons(event->size);
		    addr = (uint64_t *) & (buffer[3]);
		    *addr = htonll(event->addr);
		    event->abort = &(client->abort);
		    debug_msg("%s:MEMORY READ afutag=0x%04x size=%d addr=0x%016"PRIx64,
			    cmd->afu_name, event->afutag, event->size, event->addr);
		    if (put_bytes(client->fd, 11, buffer, cmd->dbg_fp,
				cmd->dbg_id, event->context) < 0) {
		          client_drop(client, TLX_IDLE_CYCLES, CLIENT_NONE);
		    }
		    event->state = MEM_REQUEST;
		    debug_cmd_client(cmd->dbg_fp, cmd->dbg_id, event->afutag,
				   event->context);
		    client->mem_access = (void *)event;
	            debug_msg("Setting client->mem_access in handle_buffer_write 2");
		}
	}
}

// Handle pending write data from AFU
void handle_afu_tlx_cmd_data_read(struct cmd *cmd)
{
	struct cmd_event *event;
	struct client *client;
	uint64_t *addr;
	uint64_t offset;
	unsigned char cdata_bus[64];
	uint8_t * dptr = cdata_bus;
	uint8_t cmd_data_is_valid, cdata_bad;
	uint8_t *buffer;
	int rc;

	debug_msg( "ocse:handle_afu_tlx_cmd_data_read:" );
	// Check that cmd struct is valid buffer read is available
	if ((cmd == NULL) || (cmd->buffer_read == NULL))
		return;
	//printf("IN handle_afu_tlx_cmd_data \n");
	//First, let's look to see if any one is in MEM_BUFFER state...data still coming over the interface (should only be ONE @time)
	// or if anyone is in MEM_RECEIVED...all data is here & ready to go (should only be ONE of these @time)
	event = cmd->list;
	while (event != NULL) {
		if ((event->type == CMD_WRITE) && 
			((event->state == MEM_RECEIVED) || (event->state == MEM_BUFFER))) { 
		   // (event->state == MEM_TOUCHED) &&
		   // ((event->client_state != CLIENT_VALID) ||
		   //  !allow_reorder(cmd->parms))) {
			break;
		}
		event = event->_next;
	}

	// Test for client disconnect
	//if ((event == NULL) || ((client = _get_client(cmd, event)) == NULL))
	if (event == NULL) 
		return;
			int i;
	if (event->state == MEM_BUFFER) {
	rc = afu_tlx_read_cmd_data(cmd->afu_event, &cmd_data_is_valid, dptr,  &cdata_bad);
	if (rc == TLX_SUCCESS) {
		if (cmd_data_is_valid) {
			debug_msg("Copy another chunk of write data to buffer & addr=0x%016"PRIx64"& total read so far=0x%x .\n", event->addr, event->dpartial);
			if ((event->size - event->dpartial) > 64) {
				memcpy((void *)&(event->data[event->dpartial]), (void *)&(cmd->afu_event->afu_tlx_cdata_bus), 64);
			debug_msg("SHOULD BE INTERMEDIATE COPY");
			for ( i = 0; i < 64; i++ ) printf("%02x",cmd->afu_event->afu_tlx_cdata_bus[i]); printf( "\n" ); 

				event->dpartial +=64;
				event->state = MEM_BUFFER;
			 }
			else  {
				memcpy((void *)&(event->data[event->dpartial]), (void *)&(cmd->afu_event->afu_tlx_cdata_bus), (event->size - event->dpartial));
			debug_msg("SHOULD BE FINAL COPY and event->dpartial=0x%x", event->dpartial);
			for ( i = 0; i < 64; i++ ) printf("%02x",cmd->afu_event->afu_tlx_cdata_bus[i]); printf( "\n" ); 
				event->state = MEM_RECEIVED;
				}
	
		}
	} else
		return;

	return;

        } else { // event->state=MEM_RECEIVED 
		if ((client = _get_client(cmd, event)) == NULL)
			return;
	      	//cmd->buffer_read = event;
		if (client->mem_access != NULL) {
			debug_msg("client->mem_access NOT NULL so can't send MEMORY write for afutag=0x%x yet!!!!!", event->afutag);
			return;
		}

		// Send buffer read request to AFU.  Setting cmd->buffer_read
		// will block any more buffer read requests until buffer read
		// data is returned and handled in handle_buffer_data().
		debug_msg("%s:BUFFER READY TO GO TO CLIENT afutag=0x%04x addr=0x%016"PRIx64, cmd->afu_name,
		  event->afutag, event->addr);
		if (event->type == CMD_WRITE) {
			buffer = (uint8_t *) malloc(event->size + 11);
			buffer[0] = (uint8_t) OCSE_MEMORY_WRITE;
			buffer[1] = (uint8_t) ((event->size & 0x0F00) >>8);
			buffer[2] = (uint8_t) (event->size & 0xFF);
			addr = (uint64_t *) & (buffer[3]);
			*addr = htonll(event->addr);
			if (event->size <=32) {
				offset = event->addr & ~CACHELINE_MASK;
				debug_msg("partial write: size=0x%x and offset=0x%x", event->size, offset);
				memcpy(&(buffer[11]), &(event->data[offset]), event->size);
			} else
				memcpy(&(buffer[11]), &(event->data[0]), event->size);
			event->abort = &(client->abort);
			debug_msg("%s: MEMORY WRITE afutag=0x%02x size=%d addr=0x%016"PRIx64" port=0x%2x",
		  		cmd->afu_name, event->afutag, event->size, event->addr, client->fd);
			if (put_bytes(client->fd, event->size + 11, buffer, cmd->dbg_fp,
		      		cmd->dbg_id, client->context) < 0) {
				client_drop(client, TLX_IDLE_CYCLES, CLIENT_NONE);
			}
		}
		event->state = DMA_MEM_RESP;  //we can't set MEM_DONE until we get ACK back from client (or else SEG FAULT)
		cmd->buffer_read = NULL;
		client->mem_access = (void *)event;
        }

/*	if (tlx_buffer_read(cmd->afu_event, event->tag, event->addr,
			    CACHELINE_BYTES) == TLX_SUCCESS) {
		cmd->buffer_read = event;
		debug_cmd_buffer_read(cmd->dbg_fp, cmd->dbg_id, event->tag);
		event->state = MEM_BUFFER;
	} */
}

// Handle  pending write_be or atomic op - send them to client for execution
// client will return response value for some AMO ops (state will be set to AMO_MEM_RESP)
void handle_write_be_or_amo(struct cmd *cmd)
{
	struct cmd_event **head;
	struct cmd_event *event;
	struct client *client;
	uint64_t offset;
	uint64_t *addr, *wr_be;
	uint16_t *size;
	uint8_t *buffer;

	debug_msg( "ocse:handle_write_be_or_amo:" );
	// Check that cmd struct is valid
	if (cmd == NULL)
		return;

	// Send any ready write_be or AMO cmds to client immediately
	head = &cmd->list;
	while (*head != NULL) {
	  	//printf ("handle_write_be_or_amo: head->type is %2x, head->state is 0x%3x \n", (*head)->type, (*head)->state);
		if ((((*head)->type == CMD_WR_BE) || ((*head)->type == CMD_AMO_WR) ||
		    ((*head)->type == CMD_AMO_RW)) &&
		    ((*head)->state == MEM_RECEIVED))
			break;
		if (((*head)->type == CMD_AMO_RD)  && 
		   ((*head)->state == MEM_RECEIVED))  // TODO change this later, we did get data but it's not used
			break;

		head = &((*head)->_next);
	}
	event = *head;

	// Test for client disconnect or nothing to do....
	if ((event == NULL) || ((client = _get_client(cmd, event)) == NULL))
		return;
	// Check that memory request can be driven to client
	if (client->mem_access != NULL) {
		debug_msg("handle_write_be_or_amo: Can't send to client bc client->mem_access not NULL...retry later");
		return;
	}
	// Send cmd & data (if available) to client/libocxl to process
	// The request will now await confirmation from the client that the memory write/op was
	// successful before generating a response.
	if (event->type == CMD_WR_BE) {
		buffer = (uint8_t *) malloc(event->size + 19);
		buffer[0] = (uint8_t) OCSE_WR_BE;
		size = (uint16_t *)&(buffer[1]);
		*size = htons(event->size); //value of size alwayz 64 for this cmd
		addr = (uint64_t *) & (buffer[3]);
		*addr = htonll(event->addr);
		wr_be = (uint64_t *) & (buffer[11]);
		*wr_be = htonll(event->wr_be);
		memcpy(&(buffer[19]), &(event->data[0]), event->size);
		event->abort = &(client->abort);
		debug_msg("%s:WRITE_BE wr_be=0x%016"PRIx64" size=%d addr=0x%016"PRIx64" port=0x%2x",
		  	cmd->afu_name, event->wr_be, event->size, event->addr, client->fd);
		if (put_bytes(client->fd, event->size + 19, buffer, cmd->dbg_fp,
		      cmd->dbg_id, client->context) < 0) 
			client_drop(client, TLX_IDLE_CYCLES, CLIENT_NONE);
	} else if (event->type == CMD_AMO_WR || event->type == CMD_AMO_RW) { //these have data from cdata_bus
				
		offset = event->addr & ~CACHELINE_MASK;
			buffer = (uint8_t *) malloc(28);
		if (event->type == CMD_AMO_WR) 
			buffer[0] = (uint8_t) OCSE_AMO_WR;
		 else // (event->type == CMD_AMO_RW)
			buffer[0] = (uint8_t) OCSE_AMO_RW;
		buffer[1] = (uint8_t)event->size;
		//size = (uint16_t *)&(buffer[1]);
		//*size = htons(event->size);
		addr = (uint64_t *) & (buffer[2]);
		*addr = htonll(event->addr);
		buffer[10] = event->cmd_flag;
		buffer[11] = event->cmd_endian;
		memcpy(&(buffer[12]), &(event->data[offset]), 16);
		event->abort = &(client->abort);

		debug_msg("%s:AMO_WR or AMO_RW cmd_flag=0x%02x size=%d addr=0x%016"PRIx64" port=0x%2x",
		  	cmd->afu_name, event->cmd_flag, event->size, event->addr, client->fd);
		if (put_bytes(client->fd, 28, buffer, cmd->dbg_fp,
		      cmd->dbg_id, client->context) < 0) 
			client_drop(client, TLX_IDLE_CYCLES, CLIENT_NONE);
	} else if (event->type == CMD_AMO_RD ) {  //these have no data, use just memory ops. Still need op_size though
		buffer = (uint8_t *) malloc(12); //or 13??
		buffer[0] = (uint8_t) OCSE_AMO_RD;
		buffer[1] = (uint8_t)event->size;
		//size = (uint16_t *)&(buffer[1]);
		//*size = htons(event->size);
		addr = (uint64_t *) & (buffer[2]);
		*addr = htonll(event->addr);
		buffer[10] = event->cmd_flag;
		buffer[11] = event->cmd_endian;
		event->abort = &(client->abort);

		debug_msg("%s:AMO_RD cmd_flag=0x%02x size=%d addr=0x%016"PRIx64" port=0x%2x",
		  	cmd->afu_name, event->cmd_flag, event->size, event->addr, client->fd);
		if (put_bytes(client->fd, 12, buffer, cmd->dbg_fp,
		      cmd->dbg_id, client->context) < 0) 
			client_drop(client, TLX_IDLE_CYCLES, CLIENT_NONE);
		}


	client->mem_access = (void *)event;
	debug_msg("Setting client->mem_access in handle_write_be_or_amo");
	return;


}




// Handle randomly selected memory touch
void handle_touch(struct cmd *cmd)
{
	struct cmd_event *event;
	struct client *client;
	uint8_t *buffer;
	uint64_t *addr;

	debug_msg( "ocse:handle_touch:" );
	// Make sure cmd structure is valid
	if (cmd == NULL)
		return;

	// Randomly select a pending touch (or none)
	event = cmd->list;
	while (event != NULL) {
		if (((event->type == AFU_CMD_XLATE_TOUCH) || (event->type == AFU_CMD_XLATE_TOUCH_N))
		    && (event->state == MEM_IDLE)
		    && ((event->client_state != CLIENT_VALID)
			|| !allow_reorder(cmd->parms))) {
			break;
		}

		event = event->_next;
	}

	// Test for client disconnect
	if ((event == NULL) || ((client = _get_client(cmd, event)) == NULL))
		return;

	// Check that memory request can be driven to client
	if (client->mem_access != NULL)
		return;

	debug_msg("%s:XLATE TOUCH cmd_flag=0x%x tag=0x%02x addr=0x%016"PRIx64, cmd->afu_name,
		  event->cmd_flag, event->afutag, event->addr);
	event->state = MEM_DONE;

	// TODO in future, Send xlate touch request to client
	/*buffer = (uint8_t *) malloc(11);
	buffer[0] = (uint8_t) OCSE_MEMORY_TOUCH;
	addr = (uint64_t *) & (buffer[1]);
	*addr = htonll(event->addr);
	buffer[9] = event->cmd_flag;
	buffer[10] = event->cmd_pg_size;
	debug_msg("%s:XLATE TOUCH cmd_flag=0x%x tag=0x%02x addr=0x%016"PRIx64, cmd->afu_name,
		  event->cmd_flag, event->afutag, event->addr);
	if (put_bytes(client->fd, 11, buffer, cmd->dbg_fp, cmd->dbg_id,
		      event->context) < 0) {
		client_drop(client, TLX_IDLE_CYCLES, CLIENT_NONE);
	}
	event->state = MEM_TOUCH;
	client->mem_access = (void *)event;
	debug_msg("Setting client->mem_access in handle_touch");
	debug_cmd_client(cmd->dbg_fp, cmd->dbg_id, event->tag, event->context); */
}

// Send pending interrupt to client as soon as possible
void handle_interrupt(struct cmd *cmd)
{
	struct cmd_event **head;
	struct cmd_event *event;
	struct client *client;
	// uint16_t irq;
	uint64_t offset;
	uint16_t byte_count;
	uint8_t buffer[45];

	debug_msg( "ocse:handle_interrupt:" );

	// Make sure cmd structure is valid
	if (cmd == NULL)
		return;
	debug_msg( "ocse:handle_interrupt:valid cmd available" );

	// Send any interrupts to client immediately
	head = &cmd->list;
	while (*head != NULL) {
		if ((((*head)->type == CMD_INTERRUPT) || ((*head)->type == CMD_WAKE_HOST_THRD)) &&
		    (((*head)->state == MEM_IDLE) || ((*head)->state == MEM_RECEIVED)))
			break;
		head = &((*head)->_next);
	}
	event = *head;

	// Test for client disconnect
<<<<<<< HEAD
	if ((event == NULL) || ((client = _get_client(cmd, event)) == NULL)) {
	        // debug_msg( "ocse:handle_interrupt:no interupt commandt or client has gone missing" );
=======
	if ((event == NULL) || ((client = _get_client(cmd, event)) == NULL)) 
>>>>>>> f44cc70a
		return;
	// Send interrupt or wake_host_thread request to client
	if (event->type == CMD_WAKE_HOST_THRD)
		buffer[0] = OCSE_WAKE_HOST_THREAD;
	else if (event->command == AFU_CMD_INTRP_REQ_D) 
			buffer[0] = OCSE_INTERRUPT_D;
		else
			buffer[0] = OCSE_INTERRUPT;

	memcpy(&(buffer[1]), &event->cmd_flag, 1);
	memcpy(&(buffer[2]), &event->addr, 8);
	byte_count = 10;

	if (event->command == AFU_CMD_INTRP_REQ_D) {
		offset = event->addr & ~CACHELINE_MASK;
		memcpy(&(buffer[10]), &event->size, 2);
		byte_count += 2;
		memcpy(&(buffer[12]), &(event->data[offset]), event->size);
		byte_count += event->size;
	}

	// do we still need this event->abort???
	event->abort = &(client->abort);

	debug_msg( "ocse:handle_interrupt: cmd=0x%02x cmd_flag=%d addr=0x%016"PRIx64, 
		   event->command, 
		   event->cmd_flag, 
		   event->addr );

	if (put_bytes(client->fd, byte_count, buffer, cmd->dbg_fp, cmd->dbg_id,
		      event->context) < 0) {
		client_drop(client, TLX_IDLE_CYCLES, CLIENT_NONE);
	}
	debug_cmd_client(cmd->dbg_fp, cmd->dbg_id, event->tag, event->context);

	// this assumes the wake host thread finds a thread
	// should add a path for a negative response from libocxl application
	event->state = MEM_DONE;
}

void handle_buffer_data(struct cmd *cmd, uint32_t parity_enable)
{
	uint8_t *parity_check;
	int rc = 0;
	struct cmd_event *event;
	int quadrant, byte;

	debug_msg( "ocse:handle_buffer_data:" );
	// Has struct been initialized?
	if ((cmd == NULL) || (cmd->buffer_read == NULL))
		return;

	// Check if buffer read data has returned from AFU
	event = cmd->buffer_read;
	/* rc = tlx_get_buffer_read_data(cmd->afu_event, event->data,
				      event->parity); */
	if (rc == TLX_SUCCESS) {
		debug_msg("%s:BUFFER READ tag=0x%02x", cmd->afu_name,
			  event->tag);
		for (quadrant = 0; quadrant < 4; quadrant++) {
			DPRINTF("DEBUG: Q%d 0x", quadrant);
			for (byte = 0; byte < CACHELINE_BYTES / 4; byte++) {
				DPRINTF("%02x", event->data[byte]);
			}
			DPRINTF("\n");
		}
	debug_msg("handle_buffer_data parity_enable is 0x%x ", parity_enable);
		if (parity_enable) {
			parity_check =
			    (uint8_t *) malloc(DWORDS_PER_CACHELINE / 8);
			generate_cl_parity(event->data, parity_check);
			if (strncmp((char *)event->parity,
				    (char *)parity_check,
				    DWORDS_PER_CACHELINE / 8)) {
				error_msg("Buffer read parity error tag=0x%02x",
					  event->tag);
			}
			free(parity_check);
		}
		// Free buffer interface for another event
		cmd->buffer_read = NULL;
		// Randomly decide to not send data to client yet
		if (!event->buffer_activity && allow_buffer(cmd->parms)) {
			event->state = MEM_TOUCHED;
			event->buffer_activity = 1;
			return;
		}

		event->state = MEM_RECEIVED;
	}

}

void handle_mem_write(struct cmd *cmd)
{
	struct cmd_event **head;
	struct cmd_event *event;
	struct client *client;
	uint64_t *addr;
	uint16_t *size;
	uint8_t *buffer;
	uint64_t offset;

	debug_msg( "ocse:handle_mem_write:" );
	// Make sure cmd structure is valid
	if (cmd == NULL)
		return;

	// Send any ready write data to client immediately
	head = &cmd->list;
	while (*head != NULL) {
		if (((*head)->type == CMD_WRITE) &&
		    ((*head)->state == MEM_RECEIVED))
			break;
		head = &((*head)->_next);
	}
	event = *head;

	// Test for client disconnect
	if ((event == NULL) || ((client = _get_client(cmd, event)) == NULL))
		return;

	// Check that memory request can be driven to client
	if (client->mem_access != NULL)
		return;

	// Send data to client and clear event to allow
	// the next buffer read to occur.  The request will now await
	// confirmation from the client that the memory write was
	// successful before generating a response.  The client
	// response will cause a call to either handle_aerror() or
	// handle_mem_return().
	buffer = (uint8_t *) malloc(event->size + 11);
	offset = event->addr & ~CACHELINE_MASK;
	buffer[0] = (uint8_t) OCSE_MEMORY_WRITE;
	//buffer[1] = (uint8_t) event->size;
	//addr = (uint64_t *) & (buffer[2]);
	size = (uint16_t *)&(buffer[1]);
	*size = htons(event->size);
	addr = (uint64_t *) & (buffer[3]);
	*addr = htonll(event->addr);
	memcpy(&(buffer[10]), &(event->data[offset]), event->size);
	event->abort = &(client->abort);
	debug_msg("%s:MEMORY WRITE tag=0x%04x size=%d addr=0x%016"PRIx64,
		  cmd->afu_name, event->afutag, event->size, event->addr);
	if (put_bytes(client->fd, event->size + 10, buffer, cmd->dbg_fp,
		      cmd->dbg_id, client->context) < 0) {
		client_drop(client, TLX_IDLE_CYCLES, CLIENT_NONE);
	}
	debug_cmd_client(cmd->dbg_fp, cmd->dbg_id, event->tag, event->context);
	client->mem_access = (void *)event;
	debug_msg("Setting client->mem_access in handle_mem_write");
}

// Handle data returning from client for memory read
static void _handle_mem_read(struct cmd *cmd, struct cmd_event *event, int fd)
{
	uint8_t data[MAX_LINE_CHARS];
	uint64_t offset = event->addr & ~CACHELINE_MASK;

	// printf ("_handle_mem_read: event->type is %2x, event->state is 0x%3x \n", event->type, event->state);
	if (event->type == CMD_READ) { 
	        //printf ("_handle_mem_read: CMD_READ \n" );
		// Client is returning data from memory read
		if (get_bytes_silent(fd, event->size, data, cmd->parms->timeout,
			     event->abort) < 0) {
	        	debug_msg("%s:_handle_mem_read failed afutag=0x%04x size=%d addr=0x%016"PRIx64,
				  cmd->afu_name, event->afutag, event->size, event->addr);
			//event->resp = TLX_RESPONSE_DERROR;
			debug_cmd_update(cmd->dbg_fp, cmd->dbg_id, event->tag,
				 event->context, event->resp);
			return;
		}
		// we used to put the data in the event->data at the offset implied by the address
		// should we still do that?  It might depend on the the actual ap command that we received.
		memcpy((void *)&(event->data[offset]), (void *)&data, event->size);
		// parity is no long required. although we might want to set the bad data indicator for 
		// bad machine path simulations.
		generate_cl_parity(event->data, event->parity);
		event->state = MEM_RECEIVED;
	}
        // have to expect data back from some AMO ops
	else if ((event->type == CMD_AMO_RD) || (event->type == CMD_AMO_RW)) {
		// Client is returning data from AMO memory read
                 debug_msg( "_handle_mem_read: AFU_CMD_AMO_RD or AFU_CMD_AMP_RW \n" );
		if (get_bytes_silent(fd, event->size, data, cmd->parms->timeout,
			     event->abort) < 0) {
	        	debug_msg("%s:_handle_amo_mem_read failed tag=0x%02x size=%d addr=0x%016"PRIx64,
				  cmd->afu_name, event->afutag, event->size, event->addr);
			//event->resp = TLX_RESPONSE_DERROR;
			event->state = MEM_DONE;
			debug_cmd_update(cmd->dbg_fp, cmd->dbg_id, event->tag,
				 event->context, event->resp);
			return;
		}
		// DMA return data goes at offset 0 in the event data instead of some other offset.
                // should we clear event->data first?
		memcpy((void *)&(event->data[offset]), (void *)&data, event->size);
	        debug_msg("%s:_handle_amo_mem_read DONE tag=0x%02x size=%d addr=0x%016"PRIx64,
			  cmd->afu_name, event->afutag, event->size, event->addr);
		event->state = MEM_DONE;

	} 
}

// Calculate page address in cached index for translation
static void _calc_index(struct cmd *cmd, uint64_t * addr, uint64_t * index)
{
	*addr &= cmd->page_entries.page_filter;
	*index = *addr & cmd->page_entries.entry_filter;
	*index >>= PAGE_ADDR_BITS;
}

// Update age of translation entries and create new entry if needed
static void _update_age(struct cmd *cmd, uint64_t addr)
{
	uint64_t index;
	int i, set, age, oldest, empty;

	_calc_index(cmd, &addr, &index);
	set = age = oldest = 0;
	empty = PAGE_WAYS;
	for (i = 0; i < PAGE_WAYS; i++) {
		if (cmd->page_entries.valid[index][i] &&
		    (cmd->page_entries.entry[index][i] != addr)) {
			cmd->page_entries.age[index][i]++;
			if (cmd->page_entries.age[index][i] > age) {
				age = cmd->page_entries.age[index][i];
				oldest = i;
			}
		}
		if (!cmd->page_entries.valid[index][i] && (empty == PAGE_WAYS)) {
			empty = i;
		}
		if (cmd->page_entries.valid[index][i] &&
		    (cmd->page_entries.entry[index][i] == addr)) {
			cmd->page_entries.age[index][i] = 0;
			set = 1;
		}
	}

	// Entry found and updated
	if (set)
		return;

	// Empty slot exists
	if (empty < PAGE_WAYS) {
		cmd->page_entries.entry[index][empty] = addr;
		cmd->page_entries.valid[index][empty] = 1;
		cmd->page_entries.age[index][empty] = 0;
		return;
	}
	// Evict oldest entry and replace with new entry
	cmd->page_entries.entry[index][oldest] = addr;
	cmd->page_entries.valid[index][oldest] = 1;
	cmd->page_entries.age[index][oldest] = 0;
}

// Determine if page translation is already cached
static int _page_cached(struct cmd *cmd, uint64_t addr)
{
	uint64_t index;
	int i, hit;

	_calc_index(cmd, &addr, &index);
	i = hit = 0;
	while ((i < PAGE_WAYS) && cmd->page_entries.valid[index][i] &&
	       (cmd->page_entries.entry[index][i] != addr)) {
		i++;
	}

	// Hit entry
	if ((i < PAGE_WAYS) && cmd->page_entries.valid[index][i])
		hit = 1;

	return hit;
}

// Decide what to do with a client memory acknowledgement
void handle_mem_return(struct cmd *cmd, struct cmd_event *event, int fd)
{
	struct client *client;

	debug_msg( "ocse:handle_mem_return:" );
	// Test for client disconnect
	if ((event == NULL) || ((client = _get_client(cmd, event)) == NULL))
		return;

	debug_msg("%s:MEMORY ACK tag=0x%02x addr=0x%016"PRIx64, cmd->afu_name,
		  event->tag, event->addr);

	// Randomly cause paged response
	if (((event->type != CMD_WRITE) || (event->state != MEM_REQUEST)) &&
	    (client->flushing == FLUSH_NONE) && !_page_cached(cmd, event->addr)
	    && allow_paged(cmd->parms)) {
		if (event->type == CMD_READ)
			_handle_mem_read(cmd, event, fd);
		//event->resp = TLX_RESPONSE_PAGED;
		event->state = MEM_DONE;
		client->flushing = FLUSH_PAGED;
		debug_cmd_update(cmd->dbg_fp, cmd->dbg_id, event->tag,
				 event->context, event->resp);
		return;
	}
	_update_age(cmd, event->addr);
	// TODO update this entire section to work for new AMO_RD and AMO_RW that return data!!
	//if ((event->type == CMD_READ) ||
	//	 (((event->type == CMD_CAS_4B) || (event->type == CMD_CAS_8B)) && event->state != MEM_CAS_WR))
	if (event->type == CMD_READ) 
		_handle_mem_read(cmd, event, fd);
	if (event->type == CMD_WRITE) 
		event->state = MEM_DONE;
 	// have to account for AMO RD or RW cmds with returned data
 	//else if (event->type == CMD_DMA_RD)
	//	_handle_mem_read(cmd, event, fd);
	else if ((event->type == CMD_AMO_RD) || (event->type == CMD_AMO_RW)) {
		// Client is returning data from AMO memory read or rw
                 debug_msg( "_handle_mem_return: CMD_DMA_RD or CMD_DMA_WR_AMO " );
		_handle_mem_read(cmd,event,fd);
		// have to set size back 
		if (event->size == 4)
			event->size = 2;
		else 
			event->size = 3;
		  }
	//else if ((event->type == CMD_CAS_4B) || (event->type == CMD_CAS_8B))
	//		event->state = MEM_DONE;

	else if (event->type == CMD_TOUCH)
		event->state = MEM_DONE;
	else if (event->state == MEM_TOUCH)	// Touch before write
		event->state = MEM_TOUCHED;
	else			// Write after touch
		event->state = MEM_DONE;
	debug_cmd_return(cmd->dbg_fp, cmd->dbg_id, event->tag, event->context);
}

// Mark memory event as address error in preparation for response
void handle_aerror(struct cmd *cmd, struct cmd_event *event)
{
//	event->resp = TLX_RESPONSE_AERROR;
	debug_msg( "ocse:handle_aerror:" );
	event->state = MEM_DONE;
	debug_cmd_update(cmd->dbg_fp, cmd->dbg_id, event->tag,
			 event->context, event->resp);
}

// Send a randomly selected pending response back to AFU
void handle_response(struct cmd *cmd)
{
	struct cmd_event **head;
	struct cmd_event *event;
	struct client *client;
	uint8_t resp_dl, resp_dp;
	int rc = 0;

	debug_msg( "ocse:handle_response:" );
	// Select a random pending response (or none)
	client = NULL;
	head = &cmd->list;
	while (*head != NULL) {
		// if the state of the event is mem_done, we can potentially stop the loop and send a response for it.
		// if we not allowing reordering, we'll break the loop and use this event.
		// don't allow reordering while we sort this out.
		if ( ( (*head)->state == MEM_DONE ) ) { // && !allow_reorder(cmd->parms)) 
		  //debug_msg( "%s:RESPONSE event @ 0x%016" PRIx64 ", drive response because MEM_DONE",
		  //	   cmd->afu_name, (*head) );
		  break;
		}
		
		head = &((*head)->_next);
	}

	event = *head;

	// Randomly decide not to drive response yet - skip this for now
	// if ( ( event == NULL ) || ( ( event->client_state == CLIENT_VALID ) && 
	// 			    ( !allow_resp(cmd->parms) ) ) ) {
	//      debug_msg( "%s:RESPONSE event @ 0x%016" PRIx64 "skipped because suppressed by allow_resp", cmd->afu_name, event );
	// 	return;
	// }

	// Test for client disconnect
	if ((event == NULL) || ((client = _get_client(cmd, event)) == NULL)) {
	  //debug_msg( "%s:RESPONSE event @ 0x%016" PRIx64 " skipped because event or client NULL", cmd->afu_name, event );
	  // maybe we should free it too???
	  return;
	}

	// Send response, remove command from list and free memory
/*	if ((event->resp == TLX_RESPONSE_PAGED) ||
	    (event->resp == TLX_RESPONSE_AERROR) ||
	    (event->resp == TLX_RESPONSE_DERROR)) {
	        debug_msg( "%s:RESPONSE flushing events because this one is an error", cmd->afu_name );
		client->flushing = FLUSH_FLUSHING;
		_update_pending_resps(cmd, TLX_RESPONSE_FLUSHED);
	} */

 //`drive_resp:
	// debug - dump the event we picked...
	debug_msg( "%s:RESPONSE event @ 0x%016" PRIx64 ", command=0x%x, tag=0x%08x, type=0x%02x, state=0x%02x, resp=0x%x",
		   cmd->afu_name,
		   event,
		   event->command,
		   event->afutag,
		   event->type,
		   event->state,
		   event->resp );


	// lgt: this should probably be tlx_afu_send_resp_and_data
	//      the trick is going to be how do we deal with the various sizes of data
	//      do we transmit it all to afu_driver and let afu_driver partition it up? Yes
	//      do we buffer it in tlx_interface somehow? could be a good altenate
	// lgt: build the appropriate response for the event we selected
	if ( (event->command == AFU_CMD_DMA_W) || (event->command == AFU_CMD_DMA_W_N) ||
		(event->command == AFU_CMD_AMO_W) || (event->command == AFU_CMD_AMO_W_N) ||
		(event->command == AFU_CMD_DMA_PR_W) || event->command == AFU_CMD_DMA_PR_W_N ) {
		
		if ( (event->command == AFU_CMD_DMA_W) || (event->command == AFU_CMD_DMA_W_N) ) {
			resp_dp = 0;
	    		resp_dl = size_to_dl( event->size );
		} else {
	    		resp_dp = 0;
	   		resp_dl = 64;
		}
	    rc = tlx_afu_send_resp( cmd->afu_event, 
					     TLX_RSP_WRITE_RESP, 
					     event->afutag, 
					     0, // resp_code - not really used for a good response
					     0, // resp_pg_size - not used by response, 
					     resp_dl,
	// one day have to add the conditional stuff for ocapi 4
					     resp_dp,
						0);

	// rc = tlx_response(cmd->afu_event, event->tag, event->resp, 1, 0, 0, cmd->pagesize, event->resp_extra);
	} else if ( (event->command == AFU_CMD_PR_RD_WNITC) || (event->command == AFU_CMD_PR_RD_WNITC_N) || 
		    (event->command == AFU_CMD_AMO_RD) || (event->command == AFU_CMD_AMO_RD_N) ||
		    (event->command == AFU_CMD_AMO_RW) || (event->command == AFU_CMD_AMO_RW_N) ) {
	    // we can just send the 64 bytes of data back
	    // and complete the event
	    rc = tlx_afu_send_resp_and_data( cmd->afu_event, 
					     TLX_RSP_READ_RESP, 
					     event->afutag, 
					     0, // resp_code - not really used for a good response
					     0, // resp_pg_size - not used by response, 
					     1, // for partials, dl is 1 (64 B)
					     0, // for partials, dp is 0 (the 0th part)
					     0, // resp_addr_tag, - not used by response
					     0, // resp_data_bdi - not used by response
					     event->data ) ; // data in this case is already at the proper offset in the 64 B data packet
	} else if ( (event->command == AFU_CMD_RD_WNITC) || (event->command == AFU_CMD_RD_WNITC_N) ){
	    // we can:
	    //    send a complete response, with all the data
	    //    send partial responses, in any order, with aligned partial data (vary dl and dp in the response
	    //       power will likely send back chunks in <= 128 B responses...
	    //    responses can come back in any order
	    // I'm thinking ocse decides what response to send and whether or not to split it. 
	    // and sends all the data associated with the selected response.
	    // then tlx_interface/afu_driver forward the response portion and hold the data in a fifo linked list of 64 B values.
	    // then when the afu does a resp_rd_req of some resp_rd_cnt, tlx_interaface/afu_driver just starts pumping values out of the 
	    // fifo.  This method actually works for partial read as well as the minimum size of a split response is 64 B.
	    // it is the afu's responsiblity to manage resp_rd_cnt correctly, and this is not information for us to check
	    // anything other than an overrun (i.e. resp_rd_req of an empty fifo, or resp_rd_cnt exceeds the amount of data in the fifo)
	    resp_dl = size_to_dl( event->size );

	    // i don't think we can get a bad dl since we calculated size from dl in the first place...
	    // if ( resp_dl < 0 ) {
	    //   printf( "handle_response: invalid size\n" );
	    //   /* die somehow */ 
	    // }
		      
	    rc = tlx_afu_send_resp_and_data( cmd->afu_event, 
					     TLX_RSP_READ_RESP, 
					     event->afutag, 
					     0, // resp_code - not really used for a good response
					     0, // resp_pg_size - not used by response, 
					     resp_dl, // for partials, dl is 1 (64 B) - need to calculate dl from size or keep dl and dp around from initial command
					     0, // for partials, dp is 0 (the 0th part)
					     0, // resp_addr_tag, - not used by response
					     0, // resp_data_bdi - not used by good response
					     event->data ) ; // data in this case is already the complete length
	} else if ((event->command == AFU_CMD_INTRP_REQ ) || (event->command == AFU_CMD_INTRP_REQ_D)) {
  		rc = tlx_afu_send_resp( cmd->afu_event,TLX_RSP_INTRP_RESP,event->afutag, 
					     event->resp, // resp_code - right now always a good response
					     0, 0, 0, 0);
	} else if (event->command == AFU_CMD_WAKE_HOST_THRD ) {
  		rc = tlx_afu_send_resp( cmd->afu_event,TLX_RSP_WAKE_HOST_RESP,event->afutag, 
					     event->resp, // resp_code - right now always a good response
					     0, 0, 0, 0);
	} else if ((event->command == AFU_CMD_XLATE_TOUCH ) || (event->command == AFU_CMD_XLATE_TOUCH_N )) {
  		rc = tlx_afu_send_resp( cmd->afu_event,TLX_RSP_TOUCH_RESP,event->afutag, 
					     event->resp, // resp_code - right now always a (0x0) response
					     0, 0, 0, 0);
		printf("SENDING TOUCH_RESP \n");
		}
	   
	if (rc == TLX_SUCCESS) {
		debug_msg("%s:RESPONSE event @ 0x%016" PRIx64 ", sent tag=0x%02x code=0x%x", cmd->afu_name,
			  event, event->afutag, event->resp);
		debug_cmd_response(cmd->dbg_fp, cmd->dbg_id, event->tag);
		          debug_msg( "%s:RESPONSE event @ 0x%016" PRIx64 ", free event",
			     cmd->afu_name,
			     event );
		  *head = event->_next;
		  free(event->data);
		  free(event->parity);
		  free(event);
		  cmd->credits++;
	} else {
		  debug_msg( "%s:RESPONSE event @ 0x%016" PRIx64 ", _response() failed",
			     cmd->afu_name,
			     event );
	}
}

int client_cmd(struct cmd *cmd, struct client *client)
{
	int rc = 0;
	struct cmd_event *event = cmd->list;

	while (event != NULL) {
		if (event->context != client->context) {
			// Event is not for this client
			event = event->_next;
			continue;
		}
		if ((client->state == CLIENT_NONE) &&
		    (event->state != MEM_DONE)) {
			// Client dropped, terminate event
			event->state = MEM_DONE;
			if ((event->type == CMD_READ) ||
			    (event->type == CMD_WRITE) ||
			    (event->type == CMD_TOUCH)) {
				event->resp = TLX_RESPONSE_FAILED;
			}
			event = event->_next;
			continue;
		}
		if (client->state == CLIENT_VALID) {
			// Event is for client in valid state
			return 1;
		}
		event = event->_next;
	}
	return rc;
}<|MERGE_RESOLUTION|>--- conflicted
+++ resolved
@@ -1228,13 +1228,9 @@
 	event = *head;
 
 	// Test for client disconnect
-<<<<<<< HEAD
-	if ((event == NULL) || ((client = _get_client(cmd, event)) == NULL)) {
-	        // debug_msg( "ocse:handle_interrupt:no interupt commandt or client has gone missing" );
-=======
 	if ((event == NULL) || ((client = _get_client(cmd, event)) == NULL)) 
->>>>>>> f44cc70a
-		return;
+		return;
+
 	// Send interrupt or wake_host_thread request to client
 	if (event->type == CMD_WAKE_HOST_THRD)
 		buffer[0] = OCSE_WAKE_HOST_THREAD;
