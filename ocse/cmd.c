/*
 * Copyright 2014,2019 International Business Machines
 *
 * Licensed under the Apache License, Version 2.0 (the "License");
 * you may not use this file except in compliance with the License.
 * You may obtain a copy of the License at
 *
 *     http://www.apache.org/licenses/LICENSE-2.0
 *
 * Unless required by applicable law or agreed to in writing, software
 * distributed under the License is distributed on an "AS IS" BASIS,
 * WITHOUT WARRANTIES OR CONDITIONS OF ANY KIND, either express or implied.
 * See the License for the specific language governing permissions and
 * limitations under the License.
 */

/*
 * Description: cmd.c
 *
 *  This file contains the code for handling commands from the AFU.  This
 *  includes generating buffer writes or reads as well as the final response
 *  for the command.  The handle_cmd() function is periodically called by ocl code.
 *  If a command is received from the AFU then _parse_cmd() is called to determine command
 *  type.  Depending on command type either _add_interrupt(), _add_xlate_touch(),
 *  _add_amo(), _add_read(), _add_write() or _add_fail() will be called to
 *  format the tracking event properly.  Each of these functions calls
 *  _add_cmd() which will randomly insert the command in the list.
 *
 *  Once an event is in the list then the event will be service in random order
 *  by the periodic calling by ocl code of the functions: handle_interrupt(),
 *  handle_response(), handle_buffer_write(), handle_afu_tlx_cmd_data_read(),
 *  handle_afu_tlx_write_cmd(), handle_write_be_or_amo(), handle_xlate_intrp_pending_sent(),
 *  and handle_touch().  The state field is used to track the progress of each
 *  event until is fully completed and removed from the list completely.
 */

#include <assert.h>
#include <inttypes.h>
#include <stdlib.h>
#include <sys/types.h>

#include "cmd.h"
#include "mmio.h"
#include "../common/debug.h"
#include "../common/utils.h"

#define CACHELINE_MASK 0xFFFFFFFFFFFFFFC0L
//Move this to ocse.parms when it works

// Initialize cmd structure for tracking AFU command activity
struct cmd *cmd_init(struct AFU_EVENT *afu_event, struct parms *parms,
		     struct mmio *mmio, volatile enum ocse_state *state,
		     char *afu_name, FILE * dbg_fp, uint8_t dbg_id)
{
	int i, j;
	struct cmd *cmd;

	cmd = (struct cmd *)calloc(1, sizeof(struct cmd));
	if (!cmd) {
		perror("malloc");
		exit(-1);
	}

	cmd->afu_event = afu_event;
	cmd->mmio = mmio;
	cmd->parms = parms;
	cmd->ocl_state = state;
	cmd->pagesize = parms->pagesize;
	cmd->HOST_CL_SIZE = parms->host_CL_size;
	cmd->page_entries.page_filter = ~((uint64_t) PAGE_MASK);
	cmd->page_entries.entry_filter = 0;
	for (i = 0; i < LOG2_ENTRIES; i++) {
		cmd->page_entries.entry_filter <<= 1;
		cmd->page_entries.entry_filter += 1;
	}
	cmd->page_entries.entry_filter <<= PAGE_ADDR_BITS;
	for (i = 0; i < PAGE_ENTRIES; i++) {
		for (j = 0; j < PAGE_WAYS; j++) {
			cmd->page_entries.valid[i][j] = 0;
		}
	}
	cmd->afu_name = afu_name;
	cmd->dbg_fp = dbg_fp;
	cmd->dbg_id = dbg_id;
	return cmd;
}

// find a client that has a matching pasid and bdf.  return pointer to client
static struct client *_find_client_by_pasid_and_bdf(struct cmd *cmd, uint16_t cmd_bdf, uint32_t cmd_pasid)
{
  // search the client array in cmd for a matching pasid and bdf
  // return NULL for no matching client
  // cmd->client[i]->pasid and bdr, right?
  int32_t i;

  debug_msg("_find_client_by_pasid_and_bdf: seeking client in %d potential clients with bdf=0x%04x; pasid=0x%08x", cmd->max_clients, cmd_bdf, cmd_pasid );
  for (i = 0; i < cmd->max_clients; i++) {
    if (cmd->client[i] != NULL) {
      debug_msg("_find_client_by_pasid_and_bdf: client i=%d; bdf=0x%04x; pasid=0x%08x", i, cmd->client[i]->bdf, cmd->client[i]->pasid );
      if ( ( cmd->client[i]->bdf == cmd_bdf ) && (cmd->client[i]->pasid == cmd_pasid ) ) {
	  return cmd->client[i];
      }
    }
  }
  return NULL;
}

// find a client that has a matching actag.  return pointer to client
static int32_t _find_client_by_actag(struct cmd *cmd, uint16_t cmd_actag)
{
  // search the client array in cmd for a matching pasid and bdf
  // return -1 for no matching client
  // cmd->client[i]->pasid and bdr, right?
  int32_t i;

  debug_msg("_find_client_by_actag: seeking client in %d potential clients with actag=0x%04x", cmd->max_clients, cmd_actag );
  for (i = 0; i < cmd->max_clients; i++) {
    if (cmd->client[i] != NULL) {
  	  debug_msg("_find_client_by_actag:  cmd->client[i]->actag=0x%04x; i=0x%x", cmd->client[i]->actag, i );
      if ( cmd->client[i]->actag == cmd_actag ) {
  	  debug_msg("_find_client_by_actag:  client with actag=0x%04x; i=0x%x", cmd_actag, i );
	  return i;
      }
    }
  }
  return -1;
}


// Update all pending responses at once to new state - do we KEEP?
/*static void _update_pending_resps(struct cmd *cmd, uint32_t resp)
{
	struct cmd_event *event;
	event = cmd->list;
	while (event) {
		if (event->state == MEM_IDLE) {
			event->state = MEM_DONE;
			event->resp = resp;
			debug_cmd_update(cmd->dbg_fp, cmd->dbg_id, event->afutag,
					 event->context, event->resp);
		}
		event = event->_next;
	}
} */

static struct client *_get_client(struct cmd *cmd, struct cmd_event *event)
{
	// Make sure cmd and client are still valid
	if ((cmd == NULL) || (cmd->client == NULL) ||
	    (event->context >= cmd->max_clients)) 
		return NULL;

	// Abort if client disconnected
	if (cmd->client[event->context] < 0) {
		event->resp = TLX_RESPONSE_FAILED;
		event->state = MEM_DONE;
		debug_cmd_update(cmd->dbg_fp, cmd->dbg_id, event->afutag,
				 event->context, event->resp);
	}
	return cmd->client[event->context];
}

static int _incoming_data_expected(struct cmd *cmd)
{
	struct cmd_event *event;
	event = cmd->list;
	while (event != NULL) {
		if ((event->type == CMD_WRITE) &&
			(event->state == MEM_BUFFER)) {
			break;
		}
		event = event->_next;
	}
	if (event == NULL)  {
		debug_msg("INCOMING_DATA_EXPECTED CHECK  and we found NO CMD WRITE in MEM_BUFFER state");
		return 0;
	} else {
		debug_msg("INCOMING_DATA_EXPECTED CHECK  and we found CMD WRITE IN MEM_BUFFER state");
		return 1;
	}

}
/*
 		_add_cmd(cmd, context, afutag, cmd_opcode, OCSE_XLATE_KILL_DONE, 0, cmd_capptag, MEM_DONE,
			 0x00, 0, 0, 0, 0, 0, 0, cmd_resp_code, 0); }
 * */
// Add new command to list
static void _add_cmd(struct cmd *cmd, uint32_t context, uint32_t afutag,
		     uint32_t command, enum cmd_type type,
		     uint64_t addr, uint16_t size, enum mem_state state,
		     uint32_t resp, uint8_t unlock , uint8_t cmd_data_is_valid,
		     uint64_t wr_be, uint8_t cmd_flag, uint8_t cmd_endian,
		     uint32_t resp_opcode, uint8_t stream_id, uint8_t form_flag)

{
	struct cmd_event **head;
	struct cmd_event *event;

	if (cmd == NULL)
		return;
	event = (struct cmd_event *)calloc(1, sizeof(struct cmd_event));
	event->context = context;
	event->command = command;
	event->afutag = afutag;
	event->type = type;
	event->addr = addr;
	event->size = size;
	event->state = state;
	event->resp = resp;
	event->wr_be = wr_be;
	event->cmd_flag = cmd_flag;
	event->cmd_endian = cmd_endian;
	event->resp_opcode = resp_opcode;
	event->stream_id = stream_id;  //figure out how to use it later.....
	event->form_flag = form_flag;
	if (command == AFU_RSP_KILL_XLATE_DONE) 
		event->resp_capptag = size;
	// if size = 0 it doesn't matter what we set, in this case, 1, otherwise find resp_dl from size but resp_dp always 0 
	if (size <= 64)
		event->resp_dl = 1;
	else
		event->resp_dl = size_to_dl(size);
	event->resp_dp = 0;

	event->unlock = unlock;

	// make sure data buffer is big enough to hold 256B (MAX memory transfer for OpenCAPI 3.0)
	event->data = (uint8_t *) malloc(CACHELINE_BYTES * 4);
	memset(event->data, 0xFF, CACHELINE_BYTES * 4);

	event->resp_bytes_sent = 0;  //init this to 0 (used for split responses)
	// Test for client disconnect
	if (_get_client(cmd, event) == NULL) {
		event->resp = TLX_RESPONSE_FAILED;
		event->state = MEM_DONE;
	}

	head = &(cmd->list);
	while ((*head != NULL) && !allow_reorder(cmd->parms))
		head = &((*head)->_next);
	event->_next = *head;
	*head = event;
	debug_msg("_add_cmd:created cmd_event @ 0x%016"PRIx64":command=0x%02x, size=0x%04x, type=0x%02x, afutag=0x%04x, state=0x%03x cmd_data_is_valid=0x%x, dot_form=0x%x",
		 event, event->command, event->size, event->type, event->afutag, event->state, cmd_data_is_valid, form_flag );
	debug_cmd_add(cmd->dbg_fp, cmd->dbg_id, afutag, context, command);
	// Check to see if event->cmd_data_is_valid is, and if so, set event->buffer_data
	// TODO check to see if data is bad...if so, what???
	//if ((event->command >= 0x20) && (event->command <= 0x2f) && (cmd_data_is_valid == 1)) {
	if (cmd_data_is_valid) {
		if (_incoming_data_expected( cmd)  == 0) {
		cmd->buffer_read = event;
		debug_msg("Ready to copy first 64B of write data to buffer, add=0x%016"PRIx64" , size=0x%x , afutag= 0x%x.\n",
		 	event->addr, size, event->afutag);
		// alway copy 64 bytes... TODO for now just reading vc3 & dcp3 cmd channels
		memcpy((void *)&(event->data[0]), (void *)&(cmd->afu_event->afu_tlx_dcp3_data_bus), 64);
		// for type = cmd_interrupt, event->state is already correctly set to MEM_IDLE
		if (event->type != CMD_INTERRUPT) {
		  if (size > 64) {
		    // but if size is greater that 64, we have to gather more data
		    event->dpartial =64;
		    event->state = MEM_BUFFER;
		  } else {
		    event->state = MEM_RECEIVED;
		    event->dpartial =0;
		debug_msg("FINISHED copy first 64B of write data to buffer, add=0x%016"PRIx64" , size=0x%x , afutag= 0x%x, event->state= %d.\n",
		 	event->addr, size, event->afutag, event->state);
		  	}
		}

  	   } else  {
		cmd->afu_event->afu_tlx_dcp3_data_valid = 1;
		debug_msg("SAVING DATA FOR READ CMD DATA TO FIND LATER");
		}
	}
}


// Format and add interrupt to command list
 static void _add_interrupt(struct cmd *cmd, uint16_t actag, uint16_t afutag,
 			   uint8_t cmd_opcode, uint8_t *cmd_ea_ta_or_obj, uint16_t size, uint8_t cmd_data_is_valid, uint8_t cmd_flag, uint8_t stream_id)
 {
 	//uint32_t resp = TLX_RSP_INTRP_RESP;
 	uint32_t resp= 0; //FOR NOW, always a good response
 	//enum cmd_type type = CMD_INTERRUPT;
        uint32_t context;
        uint64_t addr;
	uint8_t form_flag;

        context = _find_client_by_actag(cmd, actag);
	if (context < 0) warn_msg( "_add_interrupt: actag does not match a client" );
	if (context == -1) {
		debug_msg("_add_interrupt: INVALID CONTEXT! COMMAND WILL BE IGNORED actag received= 0x%x", actag);
		return;
	   }

	memcpy( (void *)&addr, (void *)&(cmd_ea_ta_or_obj[0]), sizeof(uint64_t));

        // setting MEM_IDLE will tell handle_interrupt to send req to libocxl
	form_flag= 0;
	if ((cmd_opcode & 0x1) == 1)
		form_flag = 0x1;
        if ((cmd_opcode == AFU_CMD_WAKE_HOST_THRD) || (cmd_opcode == AFU_CMD_WAKE_HOST_THRD_S))
		_add_cmd(cmd, context, afutag, cmd_opcode, CMD_WAKE_HOST_THRD, addr, size, MEM_IDLE,
		 resp, 0, cmd_data_is_valid, 0, cmd_flag, 0, TLX_RSP_WAKE_HOST_RESP, stream_id, form_flag);
	else  //must be some type of INTR request
		_add_cmd(cmd, context, afutag, cmd_opcode, CMD_INTERRUPT, addr, size, MEM_IDLE,
		 resp, 0, cmd_data_is_valid, 0, cmd_flag, 0, TLX_RSP_INTRP_RESP, stream_id, form_flag);
 }

// Format and add failed command to list
static void _add_fail(struct cmd *cmd, uint16_t actag, uint32_t afutag,
		       uint32_t cmd_opcode, uint32_t resp, uint32_t resp_opcode)
{
        int32_t context;

        context = _find_client_by_actag(cmd, actag);
	if (context == -1) {
		debug_msg("_add_fail: INVALID CONTEXT! COMMAND WILL BE IGNORED actag received= 0x%x", actag);
		return;
	   }
	_add_cmd(cmd, context, afutag, cmd_opcode, CMD_FAILED, 0, 0, MEM_DONE,
		 resp, 0, 0, 0, 0, 0, resp_opcode, 0, 0);
}

// Check address alignment
static int _aligned(uint64_t addr, uint32_t size)
{
	// Check valid size
        // that is, size must be a power of 2
	if ((size == 0) || (size & (size - 1))) {
		info_msg("WARNING: AFU issued command with invalid size %d", size);
		return 2;
	}
	// Check aligned address
	if (addr & (size - 1)) {
		info_msg("WARNING: AFU issued command with unaligned address %016"
			 PRIx64, addr);
		return 3;
	}

	return 1;
}


static void _add_kill_xlate_done(struct cmd *cmd, uint16_t actag, uint16_t afutag, uint8_t cmd_opcode,
			  uint16_t cmd_capptag, uint8_t cmd_resp_code)
{
	int32_t context, resp;
        context = _find_client_by_actag(cmd, actag);
	if (context == -1) {
		debug_msg("_add_kill_xlate_done: INVALID CONTEXT! COMMAND WILL BE IGNORED actag received= 0x%x", actag);
		return;
	resp = (uint32_t) cmd_resp_code;
	// lets overlay some already defined parm to add_cmd for capptag 
		_add_cmd(cmd, context, afutag, cmd_opcode, CMD_KILL_DONE, 0, cmd_capptag, MEM_DONE,
			 resp, 0, 0, 0, 0, 0, 0, 0, 0); }

}


// Format and add memory xlate touch, xlate_to_pa or xlate_release to command list
 static void _add_xlate_touch(struct cmd *cmd, uint16_t actag, uint16_t afutag,
 			   uint8_t cmd_opcode, uint8_t *cmd_ea_ta_or_obj, uint8_t cmd_flag, uint8_t cmd_pg_size, uint8_t cmd_stream_id)
 {
        int64_t addr;
	uint8_t form_flag;

        // convert 68 bit ea/obj to 64 bit addr
        // for ap write commands, ea_or_obj is a 64 bit thing...
        memcpy( (void *)&addr, (void *)&(cmd_ea_ta_or_obj[0]), sizeof(int64_t));

        int32_t context;
        context = _find_client_by_actag(cmd, actag);
	if (context == -1) {
		debug_msg("_add_xlate_touch: INVALID CONTEXT! COMMAND WILL BE IGNORED actag received= 0x%x", actag);
		return;
	   }

	// TODO actually do something. For now, we always send back success for touch_resp (0x00)
	// We could send request to libocxl for processing, especially for OpenCAPI 4
	// when a translation address is expected as return
	form_flag=0;
	printf("add_xlate_touch: cmd_flag= 0x%x \n", cmd_flag);

	if (cmd_opcode == AFU_CMD_XLATE_TOUCH_N)
		form_flag = 0x4;
	if ((cmd_opcode == AFU_CMD_XLATE_TOUCH_N) || (cmd_opcode == AFU_CMD_XLATE_TOUCH)) {
	  if ((cmd_flag & 0x8) == 0x8)
	    form_flag |= 0x8; 
	}

	if (cmd_opcode == AFU_CMD_XLATE_RELEASE) {
<<<<<<< HEAD
	  form_flag = 0x2;
	  _add_cmd(cmd, context, afutag, cmd_opcode, CMD_XLATE_REL, addr, 0, MEM_DONE,
		   0x00, 0, 0, 0, 0, 0, TLX_RSP_TOUCH_RESP, cmd_stream_id, form_flag); 
	} else if (cmd_opcode == AFU_CMD_XLATE_TOUCH || cmd_opcode == AFU_CMD_XLATE_TOUCH_N )
	  _add_cmd(cmd, context, afutag, cmd_opcode, CMD_TOUCH, addr, 0, MEM_IDLE,
		   TLX_RESPONSE_DONE, 0, 0, 0, cmd_flag, 0, TLX_RSP_TOUCH_RESP, cmd_stream_id, form_flag);
=======
		form_flag = 0x2;
		_add_cmd(cmd, context, afutag, cmd_opcode, CMD_XLATE_REL, addr, 0, MEM_IDLE,
			 0x00, 0, 0, 0, 0, 0, TLX_RSP_TOUCH_RESP, cmd_stream_id, form_flag); }
	else if (cmd_opcode == AFU_CMD_XLATE_TOUCH || cmd_opcode == AFU_CMD_XLATE_TOUCH_N )
		_add_cmd(cmd, context, afutag, cmd_opcode, CMD_TOUCH, addr, 0, MEM_IDLE,
			 0x00, 0, 0, 0, 0, 0, TLX_RSP_TOUCH_RESP, cmd_stream_id, form_flag);
>>>>>>> 139c7958
	else if (cmd_opcode == AFU_CMD_XLATE_TO_PA)
		_add_cmd(cmd, context, afutag, cmd_opcode, CMD_XL_TO_PA, addr, 0, MEM_IDLE,
			 0x00, 0, 0, 0, 0, 0, TLX_RSP_TOUCH_RESP, cmd_stream_id, form_flag);
 }


// Format and add memory read to command list
static void _assign_actag(struct cmd *cmd, uint16_t cmd_bdf, uint32_t cmd_pasid, uint16_t actag)
{
  struct client *client;
  // search the client array in cmd for a matching pasid and bdf.  fill in the actag field.
  client = _find_client_by_pasid_and_bdf(cmd, cmd_bdf, cmd_pasid);
  if (client == NULL) {
    // some kind of error and return...  no way to respond to afu, so just a message???
    debug_msg("_assign_actag: client not found with bdf=0x%04x; pasid=0x%08x", cmd_bdf, cmd_pasid );
    return;
  }
  client->actag = actag;
  return;
}

// Format and add memory read to command list
static void _add_read(struct cmd *cmd, uint16_t actag, uint16_t afutag,
		      uint8_t cmd_opcode, uint8_t *cmd_ea_ta_or_obj, uint32_t size, uint8_t stream_id)
{
        int32_t context;
        int64_t addr;
	uint8_t form_flag;

	debug_msg("_add_read:entered" );
        // convert 68 bit ea/obj to 64 bit addr
        // for ap read commands, ea_or_obj is a 64 bit thing...
        memcpy( (void *)&addr, (void *)&(cmd_ea_ta_or_obj[0]), sizeof(int64_t));

	// Check command size and address
 	if (_aligned(addr, size) == BAD_OPERAND_SIZE) {
 		_add_fail(cmd, actag, afutag, cmd_opcode, 0x09,TLX_RSP_READ_FAILED );
 		return;
 	}
	else if (_aligned(addr, size) == BAD_ADDR_OFFSET) { //invalid address alignment
 		_add_fail(cmd, actag, afutag, cmd_opcode,  0x0b, TLX_RSP_READ_FAILED);
 		return;
	}

        // convert actag to a context - search the client array contained in cmd for a client with matching actag
	context = _find_client_by_actag(cmd, actag);

	if (context == -1) {
		debug_msg("_add_read: INVALID CONTEXT! COMMAND WILL BE IGNORED actag received= 0x%x", actag);
		return;
	   }
	debug_msg("_add_read:calling _add_cmd context=%d; command=0x%02x; addr=0x%016"PRIx64"; size=0x%04x; afutag=0x%04x",
		context, cmd_opcode, addr, size, afutag );
	form_flag= 0;
	if ((cmd_opcode & 0x80) == 0x80)
		form_flag = form_flag | 0x80; //T form
	if ((cmd_opcode & 0x4) == 0x4)
		form_flag = form_flag | 0x4; //N form
	if ((cmd_opcode & 0x1) == 0x1)
		form_flag = form_flag | 0x1; //S form
	// Reads will be added to the list and will next be processed
	// in the function handle_buffer_write()
	_add_cmd(cmd, context, afutag, cmd_opcode, CMD_READ, addr, size,
		 MEM_IDLE, TLX_RESPONSE_DONE, 0, 0, 0, 0, 0, TLX_RSP_READ_RESP, stream_id, form_flag);
}

// Format and add AMO read or write to command list
static void _add_amo(struct cmd *cmd, uint16_t actag, uint16_t afutag,
		      uint8_t cmd_opcode, enum cmd_type type, uint8_t *cmd_ea_ta_or_obj,
		      uint8_t cmd_pl, uint8_t cmd_data_is_valid, uint8_t cmd_flag, uint8_t cmd_endian, uint8_t stream_id)
{
        int32_t context, size, sizecheck, resp_opcode;
        int64_t addr;
	uint8_t form_flag;

        // convert 68 bit ea/obj to 64 bit addr
        // for ap write commands, ea_or_obj is a 64 bit thing...
        memcpy( (void *)&addr, (void *)&(cmd_ea_ta_or_obj[0]), sizeof(int64_t));
	// check cmd_pl  size. Only certain values are valid
	// TODO NOTE: Expect to get 64B un data buffer, with 16B of data payload starting
	// at address offset. When data goes over to libocxl we extract and send 16B ALWAYS
	// for AMO_WR and AMO_RW unless told elsewise. AMO_RD has no immediate data

	size = 16;
  	switch (cmd_pl) {
  		case 2:
  		case 3:
			if ((cmd_opcode == AFU_CMD_AMO_RW) || (cmd_opcode == AFU_CMD_AMO_RW_N) ||
					(cmd_opcode == AFU_CMD_AMO_RW_T) || (cmd_opcode == AFU_CMD_AMO_RW_T_S))  {
				if (cmd_flag >= 0x8)  {
					warn_msg("AMO_RW has invalid cmd_pl:%d", cmd_pl);
					resp_opcode = TLX_RSP_READ_FAILED;
					size= -1;
				}
			}
			if (cmd_pl == 2)
				sizecheck = 4;
			else sizecheck = 8;
			break;
 
  		case 6:
  		case 7:
			if ((cmd_opcode == AFU_CMD_AMO_W) || (cmd_opcode == AFU_CMD_AMO_W_N)  ||
					(cmd_opcode == AFU_CMD_AMO_W_T_P) || (cmd_opcode == AFU_CMD_AMO_W_T_P_S))  {
				warn_msg("AMO_WR has invalid cmd_pl:%d", cmd_pl);
				resp_opcode = TLX_RSP_WRITE_FAILED;
				size= -1;
			}
			if (cmd_pl == 6)
				sizecheck = 4;
			else sizecheck = 8;
    			break;
  		default:
    			warn_msg("AMO with Unsupported pl: %d", cmd_pl);
			if ((cmd_opcode == AFU_CMD_AMO_RW) || (cmd_opcode == AFU_CMD_AMO_RW_N) || 
					(cmd_opcode == AFU_CMD_AMO_RW_T) || (cmd_opcode == AFU_CMD_AMO_RW_T_S))  
				resp_opcode = TLX_RSP_READ_FAILED;
			else
				resp_opcode = TLX_RSP_WRITE_FAILED;
    			size = -1;
    			break;
  		}
	if ((cmd_opcode == AFU_CMD_AMO_RD) || (cmd_opcode == AFU_CMD_AMO_RD_N) ||
		(cmd_opcode == AFU_CMD_AMO_RD_T) || (cmd_opcode == AFU_CMD_AMO_RD_T_S))  {
		if ((cmd_flag < 0xc) || (cmd_flag > 0xe)) {
			size = -1;
			resp_opcode = TLX_RSP_READ_FAILED;}
		}
	if ( size == -1) {
	debug_msg("AMO CMD FAILED SIZE or CMD_FLAG CHECKS cmd_opcode= 0x%x, cmd_pl= 0x%x, cmd_flag=0x%x !!! ", cmd_opcode, cmd_pl, cmd_flag);
	  _add_fail(cmd, actag, afutag, cmd_opcode,  0x09,resp_opcode );
		return;
	}
	// Check command size and address
	if (_aligned(addr, sizecheck) == BAD_ADDR_OFFSET) { //invalid address alignment
		if ((cmd_opcode == AFU_CMD_AMO_W) || (cmd_opcode == AFU_CMD_AMO_W_N)  ||
				(cmd_opcode == AFU_CMD_AMO_W_T_P) || (cmd_opcode == AFU_CMD_AMO_W_T_P_S))  
			resp_opcode = TLX_RSP_WRITE_FAILED;
		else
			resp_opcode = TLX_RSP_READ_FAILED;
 		_add_fail(cmd, actag, afutag, cmd_opcode,  0x0b, resp_opcode);
 		return;
	}

	// Also need to check with libocxl to be sure the address AFU sent us is in user's space
	// TODO create new OCSE_ADDR_VALID cmd, send to lib0cxl, set status to MEM_CHECK and
	// wait for response.
	//

        // convert actag to a context - search the client array contained in cmd for a client with matching actag
	context = _find_client_by_actag(cmd, actag);

	if (context == -1) {
		debug_msg("_add_amo: INVALID CONTEXT! COMMAND WILL BE IGNORED actag received= 0x%x", actag);
		return;
	   }
	// Command data comes over with the command for amo_rw and amo_w, so now we need to read it from event
	// Then, next step is to send over to client/libocxl for processing
	if ((cmd_opcode == AFU_CMD_AMO_W) || (cmd_opcode == AFU_CMD_AMO_W_N)  ||
			(cmd_opcode == AFU_CMD_AMO_W_T_P) || (cmd_opcode == AFU_CMD_AMO_W_T_P_S))  
		resp_opcode = TLX_RSP_WRITE_RESP;
	else
		resp_opcode = TLX_RSP_READ_RESP;

	form_flag= 0;
	if ((cmd_opcode & 0x80) == 0x80)
		form_flag = form_flag | 0x80; //T form
	if ((cmd_opcode & 0x4) == 0x4)
		form_flag = form_flag | 0x4; //N form
	if ((cmd_opcode & 0x2) == 0x2)
		form_flag = form_flag | 0x2; //P form
	if ((cmd_opcode & 0x1) == 0x1)
		form_flag = form_flag | 0x1; //S form


	_add_cmd(cmd, context, afutag, cmd_opcode, type, addr, (uint16_t)sizecheck,
		 MEM_IDLE, TLX_RESPONSE_DONE, 0, cmd_data_is_valid, 0, cmd_flag, cmd_endian, resp_opcode, stream_id, form_flag);
}



// Format and add memory write to command list
static void _add_write(struct cmd *cmd, uint16_t actag, uint16_t afutag,
		      uint8_t cmd_opcode, uint8_t *cmd_ea_ta_or_obj,
		      uint32_t size, uint8_t cmd_data_is_valid, uint64_t cmd_be, uint8_t stream_id)
{
        int32_t context;
        int64_t addr;
	uint8_t form_flag;

        // convert 68 bit ea/obj to 64 bit addr
        // for ap write commands, ea_or_obj is a 64 bit thing...
        memcpy( (void *)&addr, (void *)&(cmd_ea_ta_or_obj[0]), sizeof(int64_t));

	// Check command size and address
 	if (_aligned(addr, size) == BAD_OPERAND_SIZE) {  //invalid operand size
 		_add_fail(cmd, actag, afutag, cmd_opcode, 0x09, TLX_RSP_WRITE_FAILED);
 		return;
 	}
	else if (_aligned(addr, size) == BAD_ADDR_OFFSET) { //invalid address alignment
 		_add_fail(cmd, actag, afutag, cmd_opcode,  0x0b, TLX_RSP_WRITE_FAILED);
 		return;
	}
	// Also need to check with libocxl to be sure the address AFU sent us is in user's space
	// TODO create new OCSE_ADDR_VALID cmd, send to lib0cxl, set status to MEM_CHECK and
	// wait for response.

        // convert actag to a context - search the client array contained in cmd for a client with matching actag
	context = _find_client_by_actag(cmd, actag);

	if (context == -1) {
		debug_msg("_add_write: INVALID CONTEXT! COMMAND WILL BE IGNORED actag received= 0x%x", actag);
		return;
	   }
	// Command data comes over with the command, so read it from event and put it in buffer in add_cmd
	// Then, next step is to make the memory write request?

	// Longer Writes will be added to the list and will next be processed
	// in handle_afu_tlx_cmd_data_read
	// TODO add CAPI4 BE opcodes to if
	form_flag= 0;
	if ((cmd_opcode & 0x80) == 0x80)
		form_flag = form_flag | 0x80; //T form
	if ((cmd_opcode & 0x4) == 0x4)
		form_flag = form_flag | 0x4; //N form
	if ((cmd_opcode & 0x2) == 0x2)
		form_flag = form_flag | 0x2; //P form
	if ((cmd_opcode & 0x1) == 0x1)
		form_flag = form_flag | 0x1; //S form
	debug_msg("_add_write:calling _add_cmd context=%d; command=0x%02x; addr=0x%016"PRIx64"; size=0x%04x; afutag=0x%04x", 
		context, cmd_opcode, addr, size, afutag );
	if ((cmd_opcode == AFU_CMD_DMA_W_BE) || (cmd_opcode == AFU_CMD_DMA_W_BE_N) || 
				(cmd_opcode == AFU_CMD_DMA_W_BE_T_P) || (cmd_opcode == AFU_CMD_DMA_W_BE_T_P_S))
		_add_cmd(cmd, context, afutag, cmd_opcode, CMD_WR_BE, addr, size,
			 MEM_IDLE, TLX_RESPONSE_DONE, 0, cmd_data_is_valid, cmd_be, 0, 0, TLX_RSP_WRITE_RESP, stream_id, form_flag);
	else
		_add_cmd(cmd, context, afutag, cmd_opcode, CMD_WRITE, addr, size,
			 MEM_IDLE, TLX_RESPONSE_DONE, 0, cmd_data_is_valid, 0, 0, 0, TLX_RSP_WRITE_RESP, stream_id, form_flag);
}

// Determine what type of command to add to list
static void _parse_cmd(struct cmd *cmd,
		       uint8_t cmd_opcode, uint16_t cmd_actag,
		       uint8_t cmd_stream_id, uint8_t *cmd_ea_ta_or_obj,
		       uint16_t cmd_afutag, uint8_t cmd_dl,
		       uint8_t cmd_pl,
#ifdef TLX4
		       uint8_t cmd_os,
#endif
		       uint64_t cmd_be, uint8_t cmd_flag,
		       uint8_t cmd_endian, uint16_t cmd_bdf,
		       uint32_t cmd_pasid, uint8_t cmd_pg_size, 
		       uint16_t cmd_capptag, uint8_t cmd_resp_code,
		       uint8_t cmd_data_is_valid,
		       uint8_t *cdata_bus, uint8_t cdata_bad)
{
	//uint8_t unlock = 0;
	// TODO FIX THIS WHEN WE DETERMINE #OF CONTEXTS
	//if (handle >= cmd->mmio->cfg.num_of_processes) {
	//	_add_fail(cmd, handle, tag, command, abort,
	//		   TLX_RESPONSE_CONTEXT);
	//	return;
	//}

        // take stream_id from afu and add to event/cmd struct

        // Based on the cmd_opcode we have received from the afu, add a cmd_event to the list associated with our cmd struct
	switch (cmd_opcode) {
		// assign actag to map an actag to a pasid/bdf (a context for us)
	case AFU_CMD_ASSIGN_ACTAG:
		debug_msg("YES! AFU cmd is ASSIGN_ACTAG\n");
		if (cmd_data_is_valid)
		    cmd->afu_event->afu_tlx_dcp3_data_valid = 1;
                _assign_actag( cmd, cmd_bdf, cmd_pasid, cmd_actag );
		break;
		// Memory Reads
	case AFU_CMD_RD_WNITC:
	case AFU_CMD_RD_WNITC_N:
	case AFU_CMD_RD_WNITC_T:
	case AFU_CMD_RD_WNITC_T_S:
		debug_msg("YES! AFU cmd is some sort of read\n");
		// calculate size from dl
		if (cmd_data_is_valid)
		    cmd->afu_event->afu_tlx_dcp3_data_valid = 1;
		_add_read(cmd, cmd_actag, cmd_afutag, cmd_opcode,
			 cmd_ea_ta_or_obj, dl_to_size( cmd_dl ), cmd_stream_id);
		break;
	case AFU_CMD_PR_RD_WNITC:
	case AFU_CMD_PR_RD_WNITC_N:
	case AFU_CMD_PR_RD_WNITC_T:
	case AFU_CMD_PR_RD_WNITC_T_S:
		debug_msg("YES! AFU cmd is some sort of partial read\n");
		// calculate size from pl
		if (cmd_data_is_valid)
		    cmd->afu_event->afu_tlx_dcp3_data_valid = 1;
		_add_read(cmd, cmd_actag, cmd_afutag, cmd_opcode,
			 cmd_ea_ta_or_obj, pl_to_size( cmd_pl ), cmd_stream_id);
		break;
		// Memory Writes
	case AFU_CMD_DMA_W:
	case AFU_CMD_DMA_W_N:
	case AFU_CMD_DMA_W_T_P:
	case AFU_CMD_DMA_W_T_P_S:
		debug_msg("YES! AFU cmd is some sort of write\n");
		_add_write(cmd, cmd_actag, cmd_afutag, cmd_opcode,
			  cmd_ea_ta_or_obj, dl_to_size( cmd_dl ), cmd_data_is_valid, 0, cmd_stream_id);
		break;
	case AFU_CMD_DMA_PR_W:
	case AFU_CMD_DMA_PR_W_N:
	case AFU_CMD_DMA_PR_W_T_P:
	case AFU_CMD_DMA_PR_W_T_P_S:
		debug_msg("YES! AFU cmd is some sort of partial write\n");
		_add_write(cmd, cmd_actag, cmd_afutag, cmd_opcode,
			  cmd_ea_ta_or_obj, pl_to_size( cmd_pl ), cmd_data_is_valid, 0, cmd_stream_id);
		break;
		// Memory Writes with Byte Enable
	case AFU_CMD_DMA_W_BE:
	case AFU_CMD_DMA_W_BE_N:
	case AFU_CMD_DMA_W_BE_T_P:
	case AFU_CMD_DMA_W_BE_T_P_S:
		debug_msg("YES! AFU cmd is some sort of write w/BE\n");
		_add_write(cmd, cmd_actag, cmd_afutag, cmd_opcode,
			  cmd_ea_ta_or_obj, 64, cmd_data_is_valid, cmd_be, cmd_stream_id);
		break;
		// AMO reads and writes
	case AFU_CMD_AMO_RD:
	case AFU_CMD_AMO_RD_N: 
	case AFU_CMD_AMO_RD_T: 
	case AFU_CMD_AMO_RD_T_S: 
		debug_msg("YES! AFU cmd is some sort of AMO read\n");
		_add_amo(cmd, cmd_actag, cmd_afutag, cmd_opcode, CMD_AMO_RD,
			  cmd_ea_ta_or_obj, cmd_pl, cmd_data_is_valid, cmd_flag, cmd_endian, cmd_stream_id);
		break;
	case AFU_CMD_AMO_RW:
	case AFU_CMD_AMO_RW_N:
	case AFU_CMD_AMO_RW_T:
	case AFU_CMD_AMO_RW_T_S:
		debug_msg("YES! AFU cmd is some sort of AMO read/write w/cmd_pl= 0x%x\n", cmd_pl);
		_add_amo(cmd, cmd_actag, cmd_afutag, cmd_opcode, CMD_AMO_RW,
			  cmd_ea_ta_or_obj, cmd_pl, cmd_data_is_valid, cmd_flag, cmd_endian, cmd_stream_id);
		break;
	case AFU_CMD_AMO_W:
	case AFU_CMD_AMO_W_N:
	case AFU_CMD_AMO_W_T_P:
	case AFU_CMD_AMO_W_T_P_S:
		debug_msg("YES! AFU cmd is some sort of AMO read or write");
		_add_amo(cmd, cmd_actag, cmd_afutag, cmd_opcode, CMD_AMO_WR,
			  cmd_ea_ta_or_obj, cmd_pl, cmd_data_is_valid, cmd_flag, cmd_endian, cmd_stream_id);
		break;
		// Interrupt
	case AFU_CMD_INTRP_REQ_D: // not sure POWER supports this one?
		debug_msg("YES! AFU cmd is  INTRPT REQ WITH DATA");
		_add_interrupt(cmd, cmd_actag, cmd_afutag, cmd_opcode,
			  cmd_ea_ta_or_obj, pl_to_size( cmd_pl), cmd_data_is_valid, cmd_flag, cmd_stream_id);
		break;
	case AFU_CMD_INTRP_REQ:
	case AFU_CMD_INTRP_REQ_S:
	case AFU_CMD_WAKE_HOST_THRD:
	case AFU_CMD_WAKE_HOST_THRD_S:
		debug_msg("YES! AFU cmd is either INTRPT REQ or WAKE HOST THREAD");
		_add_interrupt(cmd, cmd_actag, cmd_afutag, cmd_opcode,
			  cmd_ea_ta_or_obj, 0, cmd_data_is_valid, cmd_flag, cmd_stream_id);
		break;
	case AFU_CMD_NOP:
		debug_msg("NOP CMD - No response needed");
		break;
	case AFU_CMD_XLATE_TOUCH:
	case AFU_CMD_XLATE_TOUCH_N:
	case AFU_CMD_XLATE_TO_PA:
	case AFU_CMD_XLATE_RELEASE:
		debug_msg("YES! AFU cmd is some kind of XLATE_TOUCH or XLATE_RELEASE\n");
		if ( cmd_data_is_valid ) {
		    cmd->afu_event->afu_tlx_dcp3_data_valid = 1;
		}
		_add_xlate_touch( cmd, cmd_actag, cmd_afutag, cmd_opcode,
				  cmd_ea_ta_or_obj, cmd_flag, cmd_pg_size, cmd_stream_id);
		break;
	case AFU_RSP_KILL_XLATE_DONE:
		debug_msg("YES! AFU response is KILL XLATE DONE");
		_add_kill_xlate_done(cmd, cmd_actag, cmd_afutag, cmd_opcode,
			  cmd_capptag, cmd_resp_code);
		break;

	default:
		warn_msg("Unsupported command 0x%04x", cmd_opcode);
		// TODO this type of error is signaled as "malformed packet error type 0 event" but how??  
		_add_fail(cmd, cmd_actag, cmd_afutag, cmd_opcode, TLX_RESPONSE_FAILED, TLX_RESPONSE_FAILED);
		break;
	}
}


// See if a command was sent by AFU and process if so
void handle_cmd(struct cmd *cmd, uint32_t latency)
{
	struct cmd_event *event;
	uint64_t cmd_be;
	uint32_t cmd_pasid;
	uint16_t cmd_actag, cmd_afutag, cmd_bdf, cmd_capptag;
	uint8_t  cmd_ea_ta_or_obj[9];
	uint8_t  cmd_opcode, cmd_stream_id, cmd_dl, cmd_pl, cmd_flag, cmd_endian, cmd_pg_size, cmd_mad, cmd_resp_code, cmd_data_is_valid, cdata_bad;
#ifdef TLX4
	uint8_t cmd_os;
#endif
	unsigned char cdata_bus[64];
	uint8_t * dptr = cdata_bus;
	int rc;

	// debug_msg( "ocse:handle_cmd:" );
	if (cmd == NULL)
		return;

	// Check for command from AFU
	// maybe read command and data separately to facilitate the parse_cmd and handle_buffer_data separation a 
	// little bit later in this routine
	// TODO Need to add support for handling multiple FIFOs - one for each cmd vc (vc1, vc2) 
	// FOR NOW it all goes into the old LIFO queue and we only read vc3
	rc =  afu_tlx_read_cmd_vc3_and_dcp3_data(cmd->afu_event,
  		    &cmd_opcode,&cmd_stream_id, 
		    &cmd_afutag,&cmd_actag,
  		     &cmd_ea_ta_or_obj[0],
 		     &cmd_dl, &cmd_be, &cmd_pl,
		    &cmd_os,&cmd_endian, &cmd_pg_size,
		    &cmd_flag, &cmd_pasid, 
 		     &cmd_bdf, &cmd_mad,
		     &cmd_capptag, &cmd_resp_code,
  	  	     &cmd_data_is_valid,
 		    dptr, &cdata_bad);



	// No command ready */
	if ((rc != TLX_SUCCESS) || (cmd_opcode == AFU_RSP_KILL_XLATE_DONE))
		return;

	debug_msg( "%s:COMMAND actag=0x%02x afutag=0x%04x cmd=0x%x cmd_data_is_valid= 0x%x ",
		   cmd->afu_name,
		   cmd_actag,
		   cmd_afutag,
		   cmd_opcode,
		   cmd_data_is_valid );


	// Check for duplicate afutag
	event = cmd->list;
	while (event != NULL) {
		if (event->afutag == cmd_afutag) {
			error_msg("Duplicate afutag 0x%04x", cmd_afutag);
			return;
		}
		event = event->_next;
	}

	_parse_cmd(cmd, cmd_opcode, cmd_actag, cmd_stream_id, cmd_ea_ta_or_obj, cmd_afutag, cmd_dl, cmd_pl,
#ifdef TLX4
		   cmd_os,
#endif
		   cmd_be, cmd_flag, cmd_endian, cmd_bdf, cmd_pasid, cmd_pg_size, cmd_capptag, cmd_resp_code, cmd_data_is_valid, dptr, cdata_bad);
}

// Handle randomly selected pending read by either generating early buffer
// write with bogus data, send request to client for real data or do final
// buffer write with valid data after it has been received from client.
// lgt:  in opencapi, we don't really have a separate buffer write.  Instead,
// when get the data back from the host, we just send it with the response.
// should we defer some of this to handle_response?  Or should we process
// the data and response here and also free the event?
void handle_buffer_write(struct cmd *cmd)
{
	struct cmd_event *event;
	struct client *client;
	//uint8_t buffer[11];  // 1 message byte + 2 size bytes + 8 address bytes
	uint8_t buffer[12];  // 1 message byte + 2 size bytes + 8 address bytesa + 1 form_flag
	uint64_t *addr;
	uint16_t *size;
	//int quadrant, byte;

	// Make sure cmd structure is valid
	if (cmd == NULL)
		return;

	// Randomly select a pending read or read_pe (or none)
	// for now, make sure allow_reorder_parms is not allowed.
	// lgt: if we want to free the cmd event later, we should find the event with the same method as handle_response...
	// lgt: decided to put the call to tlx_afu_send_resp_and_data in the handle_response routine since it will also free the cmd event
	//      so here we just set MEM_DONE and TLX_RESPONSE_DONE for the event that we selected
	event = cmd->list;
	while ( event != NULL ) {
	        if ( ( event->type == CMD_READ ) &&
		     ( event->state != MEM_DONE ) &&
		     ( ( event->client_state != CLIENT_VALID ) ) ) { 
			break;
		}
		event = event->_next;
	}

	// Test for client disconnect
	if ((event == NULL) || ((client = _get_client(cmd, event)) == NULL))
		return;


	debug_msg( "handle_buffer_write: we've picked a non-NULL event and the client is still there" );

	if ((event->state == MEM_IDLE) && (client->mem_access == NULL)) {
	        // Check to see if this cmd gets selected for a RETRY or FAILED or PENDING or DERROR read_failed response
		if ( allow_retry(cmd->parms)) {
			event->state = MEM_DONE;
			event->type = CMD_FAILED;
			event->resp_opcode = TLX_RSP_READ_FAILED;
			event->resp = 0x02;
			debug_msg("handle_buffer_write:RETRY this cmd =0x%x \n", event->command);
			return;
		}
		if ( allow_failed(cmd->parms)) {
			event->state = MEM_DONE;
			event->type = CMD_FAILED;
			event->resp_opcode = TLX_RSP_READ_FAILED;
			event->resp = 0x0e;
			debug_msg("handle_buffer_write: FAIL this cmd =0x%x \n", event->command);
			return;
		}
		if ( allow_derror(cmd->parms)) {
			event->state = MEM_DONE;
			event->type = CMD_FAILED;
			event->resp_opcode = TLX_RSP_READ_FAILED;
			event->resp = 0x08;
			debug_msg("handle_buffer_write: DERROR this cmd =0x%x \n", event->command);
			return;
		}
		// for xlate_pending response, ocse has to THEN follow up with an xlate_done response
		// (at some unknown time later) and that will "complete" the original cmd (no rd/write )
		if ( allow_pending(cmd->parms)) {
		        event->state = MEM_XLATE_PENDING;
			event->type = CMD_FAILED;
			event->resp_opcode = TLX_RSP_READ_FAILED;
			event->resp = 0x04;
			debug_msg("handle_buffer_write: send XLATE_PENDING for this cmd =0x%x \n", event->command);
			return;
		}
	}

	// after the client returns data with a call to the function _handle_mem_read,
	// we need to generate one or more capp responses.  We need to chunk data into 64 byte pieces
	// to honor the txl/afu interface.
	// in ocse, we will always send responses with all the data appropriate for the response we generate
	// see handle_response
	// for partial read, we can probabaly just return data as we have already inserted the data into
	// the appropriate place in the event->data buffer
	// for "full" reads, we need to chunk data
	// use tlx_afu_send_resp_and_data, for each 64B chunk - look at the old pslse dma code...
	// concerns
	//    chunk spacing
	//    interleaving
	//    and so on.
	if ((event->state == MEM_RECEIVED) && (event->type == CMD_READ)) {
	  debug_msg( "memory read data received, formulate capp response" );
	  if ( (event->command == AFU_CMD_PR_RD_WNITC) || (event->command == AFU_CMD_PR_RD_WNITC_N) ) {
	    // we can just complete the event and let handle_response send the response and 64 bytes of data back
	    event->resp = TLX_RESPONSE_DONE;
	    event->state = MEM_DONE;
	  } else if ( (event->command == AFU_CMD_RD_WNITC) || (event->command == AFU_CMD_RD_WNITC_N) ) {
	    // we need to send back 1 or more 64B response
	    // we can:
	    //    send a complete response, with all the data
	    //    send partial responses, in any order, with aligned partial data (vary dl and dp in the response
	    //       power will likely send back chunks in <= 128 B responses...
	    //    responses can come back in any order
	    // I'm thinking ocse decides what response to send and whether or not to split it.
	    // and sends all the data associated with the selected response.
	    // then tlx_interface/afu_driver forward the response portion and hold the data in a fifo linked list of 64 B values.
	    // then when the afu does a resp_rd_req of some resp_rd_cnt, tlx_interaface/afu_driver just starts pumping values out of the
	    // fifo.  This method actually works for partial read as well as the minimum size of a split response is 64 B.
	    // it is the afu's responsiblity to manage resp_rd_cnt correctly, and this is not information for us to check
	    // anything other than an overrun (i.e. resp_rd_req of an empty fifo, or resp_rd_cnt exceeds the amount of data in the fifo)
	      	event->resp = TLX_RESPONSE_DONE;
	      	event->state = MEM_DONE;
	  } 
	}

	debug_msg( "event->state is not MEM_RECEIVED and event->type is not CMD_READ" );

        if (event->state == MEM_CAS_RD) {
	  	buffer[0] = (uint8_t) OCSE_MEMORY_READ;
		size = (uint16_t *)&(buffer[1]);
		*size = htons(event->size);
		buffer[3] = event->form_flag;
		addr = (uint64_t *) & (buffer[4]);
		*addr = htonll(event->addr);
		event->abort = &(client->abort);
		debug_msg("%s:MEMORY READ FOR CAS afutag=0x%02x size=%d addr=0x%016"PRIx64" form_flag=0x%x",
		    cmd->afu_name, event->afutag, event->size, event->addr, event->form_flag);
		//if (put_bytes(client->fd, 10, buffer, cmd->dbg_fp,
		if (put_bytes(client->fd, 12, buffer, cmd->dbg_fp,
			cmd->dbg_id, event->context) < 0) {
		    client_drop(client, TLX_IDLE_CYCLES, CLIENT_NONE);
		  }
		  event->state = MEM_REQUEST;
		  client->mem_access = (void *)event;
	        debug_msg("Setting client->mem_access in handle_buffer_write ");
	        return; //exit immediately
	}

	debug_msg( "event->state is not MEM_CAS_RD" );

	if (event->state != MEM_IDLE) { //?
	        debug_msg( "event->state is not equal MEM_IDLE" );
		return;
	}

	debug_msg( "event->state is MEM_IDLE" );

	// lgt removed code that would send bogus data to the afu.  doesn't happen in opencapi

	if (client->mem_access == NULL) {
	        // if read:
		// Send read request to client, set client->mem_access
		// to point to this event blocking any other memory
		// accesses to client until data is returned by call
		// to the _handle_mem_read() function.
                if (event->type == CMD_READ) {
		    buffer[0] = (uint8_t) OCSE_MEMORY_READ;

		    size = (uint16_t *)&(buffer[1]);
		    *size = htons(event->size);

		    buffer[3] = event->form_flag;
		    addr = (uint64_t *) & (buffer[4]);
		    *addr = htonll(event->addr);

		    event->abort = &(client->abort);

		    debug_msg("%s:MEMORY READ afutag=0x%04x size=%d addr=0x%016"PRIx64" form_flag=0x%x",
			    cmd->afu_name, event->afutag, event->size, event->addr, event->form_flag);

		    if (put_bytes(client->fd, 12, buffer, cmd->dbg_fp,
				cmd->dbg_id, event->context) < 0) {
		          client_drop(client, TLX_IDLE_CYCLES, CLIENT_NONE);
		    }
		    event->state = MEM_REQUEST;
		    debug_cmd_client( cmd->dbg_fp, cmd->dbg_id, event->afutag,
				      event->context );
		    client->mem_access = (void *)event;
	            debug_msg("Setting client->mem_access in handle_buffer_write 2 for event @ 0x%016" PRIx64 , event);
		}
	} else
		debug_msg( "client->mem_access was not NULL meaning we have a memory action in progress" );
}

// Handle incoming write data from AFU
void handle_afu_tlx_cmd_data_read(struct cmd *cmd)
{
	struct cmd_event *event;
	unsigned char cdata_bus[64];
	uint8_t * dptr = cdata_bus;
	uint8_t cmd_data_is_valid, cdata_bad;
	int rc;

	// debug_msg( "ocse:handle_afu_tlx_cmd_data_read:" );
	// Check that cmd struct is valid buffer read is available
	if (cmd == NULL)
		return;
	//First, let's look to see if any one is in MEM_BUFFER state...data still coming over the interface (should only be ONE @time)
	// or if anyone is in MEM_RECEIVED...all data is here & ready to go (should only be ONE of these @time)
	event = cmd->list;
	while (event != NULL) {
		if ((event->type == CMD_WRITE) &&
			 (event->state == MEM_BUFFER)) {
			break;
		}
		event = event->_next;
	}

	// Test for client disconnect
	if (event == NULL)
		return;
	//debug_msg("entering HANDLE_AFU_TLX_CMD_DATA_READ");
	rc = afu_tlx_read_dcp3_data(cmd->afu_event, &cmd_data_is_valid, dptr,  &cdata_bad);
	if (rc == TLX_SUCCESS) {
		if (cmd_data_is_valid) {
			debug_msg("Copy another 64B of write data to buffer, addr=0x%016"PRIx64", total read so far=0x%x , afutag= 0x%x .\n",
			 event->addr, event->dpartial, event->afutag);
			if ((event->size - event->dpartial) > 64) {
				memcpy((void *)&(event->data[event->dpartial]), (void *)&(cmd->afu_event->afu_tlx_dcp3_data_bus), 64);
				debug_msg("SHOULD BE INTERMEDIATE COPY");
				//int i;
				//for ( i = 0; i < 64; i++ ) printf("%02x",cmd->afu_event->afu_tlx_cdata_bus[i]); printf( "\n" );

				event->dpartial +=64;
				event->state = MEM_BUFFER;
			 }
			else  {
				memcpy((void *)&(event->data[event->dpartial]), (void *)&(cmd->afu_event->afu_tlx_dcp3_data_bus), (event->size - event->dpartial));
				debug_msg("SHOULD BE FINAL COPY and event->dpartial=0x%x , afutag= 0x%x", event->dpartial, event->afutag);
				//for ( i = 0; i < 64; i++ ) printf("%02x",cmd->afu_event->afu_tlx_cdata_bus[i]); printf( "\n" );
				event->state = MEM_RECEIVED;
				}

		} else
		debug_msg("event->state == MEM_BUFFER and event->afutag = 0x%x and cmd_data_is_valid= 0x%x", event->afutag, cmd_data_is_valid);

	} else
		return;

	return;
// end of handle_afu_tlx_cmd_data_read
}


/// Handle pending write cmd from AFU once all data is received
void handle_afu_tlx_write_cmd(struct cmd *cmd)
{
	struct cmd_event *event;
	struct client *client;
	uint64_t *addr;
	uint64_t offset;
	uint8_t *buffer;

	 //debug_msg( "ocse:handle_afu_tlx_write_cmd:" );
	// Check that cmd struct is valid buffer read is available
	//if ((cmd == NULL) || (cmd->buffer_read == NULL))
	if (cmd == NULL)
		return;

	event = cmd->list;
	while (event != NULL) {
		if ((event->type == CMD_WRITE) && (event->state == MEM_RECEIVED))
			break;
		event = event->_next;
		}
	if (event == NULL)
		return;

	if ((client = _get_client(cmd, event)) == NULL)
		return;

	if (client->mem_access != NULL) {
		debug_msg("client->mem_access NOT NULL so can't send MEMORY write for afutag=0x%x yet!!!!!", event->afutag);
		return;
	}
	debug_msg("entering HANDLE_AFU_TLX_WRITE_CMD");
	// Check to see if this cmd gets selected for a RETRY or FAILED or PENDING read_failed response
	if ( allow_retry(cmd->parms)) {
		event->state = MEM_DONE;
		event->type = CMD_FAILED;
		event->resp_opcode = TLX_RSP_WRITE_FAILED;
		event->resp = 0x02;
		debug_msg("handle_afu_tlx_write_cmd: RETRY this cmd =0x%x \n", event->command);
		return;
	}
	if ( allow_failed(cmd->parms)) {
		event->state = MEM_DONE;
		event->type = CMD_FAILED;
		event->resp_opcode = TLX_RSP_WRITE_FAILED;
		event->resp = 0x0e;
		debug_msg("handle_afu_tlx_write_cmd: FAIL this cmd =0x%x \n", event->command);
		return;
	}
	if ( allow_derror(cmd->parms)) {
		event->state = MEM_DONE;
		event->type = CMD_FAILED;
		event->resp_opcode = TLX_RSP_WRITE_FAILED;
		event->resp = 0x08;
		debug_msg("handle_afu_tlx_write_cmd: DERROR this cmd =0x%x \n", event->command);
		return;
	}

	// for xlate_pending response, ocse has to THEN follow up with an xlate_done response
	// (at some unknown time later) and that will "complete" the original cmd (no rd/write )
	if ( allow_pending(cmd->parms)) {
		event->state = MEM_XLATE_PENDING;
		event->type = CMD_FAILED;
		event->resp_opcode = TLX_RSP_WRITE_FAILED;
		event->resp = 0x04;
		debug_msg("handle_afu_tlx_write_cmd: send XLATE_PENDING for this cmd =0x%x \n", event->command);
		return;
	}

	// Send buffer read request to AFU.  Setting cmd->buffer_read
	// will block any more buffer read requests until buffer read
	// data is returned and handled in handle_buffer_data().
	debug_msg("%s:BUFFER READY TO GO TO CLIENT afutag=0x%04x addr=0x%016"PRIx64, cmd->afu_name,
		  event->afutag, event->addr);
	if (event->type == CMD_WRITE) {
		buffer = (uint8_t *) malloc(event->size + 12);
		buffer[0] = (uint8_t) OCSE_MEMORY_WRITE;
		buffer[1] = (uint8_t) ((event->size & 0x0F00) >>8);
		buffer[2] = (uint8_t) (event->size & 0xFF);
		buffer[3] = (uint8_t) event->form_flag;
		addr = (uint64_t *) & (buffer[4]);
		*addr = htonll(event->addr);
		if (event->size <=32) {
			offset = event->addr & ~CACHELINE_MASK;
			debug_msg("partial write: size=0x%x and offset=0x%x", event->size, offset);
			memcpy(&(buffer[12]), &(event->data[offset]), event->size);
		} else
			memcpy(&(buffer[12]), &(event->data[0]), event->size);
		event->abort = &(client->abort);
		debug_msg("%s: MEMORY WRITE afutag=0x%02x size=%d addr=0x%016"PRIx64" port=0x%2x",
		  	cmd->afu_name, event->afutag, event->size, event->addr, client->fd);
		if (put_bytes(client->fd, event->size + 12, buffer, cmd->dbg_fp,
		      	cmd->dbg_id, client->context) < 0) {
			client_drop(client, TLX_IDLE_CYCLES, CLIENT_NONE);
		}
	}
	event->state = DMA_MEM_RESP;  //we can't set MEM_DONE until we get ACK back from client (or else SEG FAULT)
	cmd->buffer_read = NULL;
	client->mem_access = (void *)event;
}

// Handle  pending write_be or atomic op - send them to client for execution
// client will return response value for some AMO ops (state will be set to AMO_MEM_RESP)
void handle_write_be_or_amo(struct cmd *cmd)
{
	struct cmd_event **head;
	struct cmd_event *event;
	struct client *client;
	uint64_t offset;
	uint64_t *addr, *wr_be;
	uint16_t *size;
	uint8_t *buffer;

	// debug_msg( "ocse:handle_write_be_or_amo:" );
	// Check that cmd struct is valid
	if (cmd == NULL)
		return;

	// Send any ready write_be or AMO cmds to client immediately
	head = &cmd->list;
	while (*head != NULL) {
	  	//printf ("handle_write_be_or_amo: head->type is %2x, head->state is 0x%3x \n", (*head)->type, (*head)->state);
		if ((((*head)->type == CMD_WR_BE) || ((*head)->type == CMD_AMO_WR) ||
		    ((*head)->type == CMD_AMO_RW)) &&
		    ((*head)->state == MEM_RECEIVED))
			break;
		if (((*head)->type == CMD_AMO_RD)  &&
		   (((*head)->state == MEM_IDLE) || ((*head)->state == MEM_RECEIVED)))  // TODO  testafu isn't sending data??
	//	   ((*head)->state == MEM_RECEIVED))  // TODO change this later, we did get data but it's not used
			break;

		head = &((*head)->_next);
	}
	event = *head;

	// Test for client disconnect or nothing to do....
	if ((event == NULL) || ((client = _get_client(cmd, event)) == NULL)) 
		return; 
	// Check that memory request can be driven to client
	if (client->mem_access != NULL) {
		debug_msg("handle_write_be_or_amo: Can't send to client bc client->mem_access not NULL...retry later");
		return;
	}
	// Check to see if this cmd gets selected for a RETRY or FAILED or PENDING read_failed response
	if ( allow_retry(cmd->parms)) {
		event->state = MEM_DONE;
		if ((event->type == CMD_AMO_RD) || (event->type == CMD_AMO_RW))
			event->resp_opcode = TLX_RSP_READ_FAILED;
		else	
			event->resp_opcode = TLX_RSP_WRITE_FAILED;
		event->type = CMD_FAILED;
		event->resp = 0x02;
		debug_msg("handle_write_be_or_amo: RETRY this cmd =0x%x \n", event->command);
		return;
	}
	if ( allow_failed(cmd->parms)) {
		event->state = MEM_DONE;
		if ((event->type == CMD_AMO_RD) || (event->type == CMD_AMO_RW))
			event->resp_opcode = TLX_RSP_READ_FAILED;
		else	
			event->resp_opcode = TLX_RSP_WRITE_FAILED;
		event->type = CMD_FAILED;
		event->resp = 0x0e;
		debug_msg("handle_write_be_or_amo: FAIL this cmd =0x%x \n", event->command);
		return;
	}
	if ( allow_derror(cmd->parms)) {
		event->state = MEM_DONE;
		if ((event->type == CMD_AMO_RD) || (event->type == CMD_AMO_RW))
			event->resp_opcode = TLX_RSP_READ_FAILED;
		else	
			event->resp_opcode = TLX_RSP_WRITE_FAILED;
		event->type = CMD_FAILED;
		event->resp = 0x08;
		debug_msg("handle_write_be_or_amo: DERROR this cmd =0x%x \n", event->command);
		return;
	}

	// for xlate_pending response, ocse has to THEN follow up with an xlate_done response 
	// (at some unknown time later) and that will "complete" the original cmd (no rd/write )
	if ( allow_pending(cmd->parms)) {
		event->state = MEM_XLATE_PENDING;
		if ((event->type == CMD_AMO_RD) || (event->type == CMD_AMO_RW))
			event->resp_opcode = TLX_RSP_READ_FAILED;
		else	
			event->resp_opcode = TLX_RSP_WRITE_FAILED;
		event->type = CMD_FAILED;
		event->resp = 0x04;
		debug_msg("handle_write_be_or_amo: send XLATE_PENDING for this cmd =0x%x \n", event->command);
		return;
	}

	// Send cmd & data (if available) to client/libocxl to process
	// The request will now await confirmation from the client that the memory write/op was
	// successful before generating a response.
	if (event->type == CMD_WR_BE) {
		buffer = (uint8_t *) malloc(event->size + 20);
		buffer[0] = (uint8_t) OCSE_WR_BE;
		size = (uint16_t *)&(buffer[1]);
		*size = htons(event->size); //value of size alwayz 64 for this cmd
		buffer[3] = (uint8_t) event->form_flag;
		addr = (uint64_t *) & (buffer[4]);
		*addr = htonll(event->addr);
		wr_be = (uint64_t *) & (buffer[12]);
		*wr_be = htonll(event->wr_be);
		memcpy(&(buffer[20]), &(event->data[0]), event->size);
		event->abort = &(client->abort);
		debug_msg("%s:WRITE_BE wr_be=0x%016"PRIx64" size=%d addr=0x%016"PRIx64" port=0x%2x",
		  	cmd->afu_name, event->wr_be, event->size, event->addr, client->fd);
		if (put_bytes(client->fd, event->size + 20, buffer, cmd->dbg_fp,
		      cmd->dbg_id, client->context) < 0)
			client_drop(client, TLX_IDLE_CYCLES, CLIENT_NONE);
	} else if (event->type == CMD_AMO_WR || event->type == CMD_AMO_RW) { //these have data from cdata_bus

		offset = event->addr & ~CACHELINE_MASK;
			buffer = (uint8_t *) malloc(29);
		if (event->type == CMD_AMO_WR)
			buffer[0] = (uint8_t) OCSE_AMO_WR;
		 else // (event->type == CMD_AMO_RW)
			buffer[0] = (uint8_t) OCSE_AMO_RW;
		buffer[1] = (uint8_t)event->size;
		buffer[2] = (uint8_t) event->form_flag;
		addr = (uint64_t *) & (buffer[3]);
		*addr = htonll(event->addr);
		buffer[11] = event->cmd_flag;
		buffer[12] = event->cmd_endian;
		memcpy(&(buffer[13]), &(event->data[offset]), 16);
		event->abort = &(client->abort);

		debug_msg("%s:AMO_WR or AMO_RW cmd_flag=0x%02x size=%d addr=0x%016"PRIx64" port=0x%2x",
		  	cmd->afu_name, event->cmd_flag, event->size, event->addr, client->fd);
		if (put_bytes(client->fd, 29, buffer, cmd->dbg_fp,
		      cmd->dbg_id, client->context) < 0) 
			client_drop(client, TLX_IDLE_CYCLES, CLIENT_NONE);
	} else if (event->type == CMD_AMO_RD ) {  //these have no data, use just memory ops. Still need op_size though
		buffer = (uint8_t *) malloc(13); //or 13??
		buffer[0] = (uint8_t) OCSE_AMO_RD;
		buffer[1] = (uint8_t)event->size;
		buffer[2] = (uint8_t)event->form_flag;
		addr = (uint64_t *) & (buffer[3]);
		*addr = htonll(event->addr);
		buffer[11] = event->cmd_flag;
		buffer[12] = event->cmd_endian;
		event->abort = &(client->abort);

		debug_msg("%s:AMO_RD cmd_flag=0x%02x size=%d addr=0x%016"PRIx64" port=0x%2x",
		  	cmd->afu_name, event->cmd_flag, event->size, event->addr, client->fd);
		if (put_bytes(client->fd, 13, buffer, cmd->dbg_fp,
		      cmd->dbg_id, client->context) < 0) 
			client_drop(client, TLX_IDLE_CYCLES, CLIENT_NONE);
		}


	client->mem_access = (void *)event;
	debug_msg("Setting client->mem_access in handle_write_be_or_amo");
	return;


}


// Handle randomly selected xlate_pending or intrp_pending and send AFU back a xlate_done or intrp_rdy cmd 
void handle_xlate_intrp_pending_sent(struct cmd *cmd)
{
	struct cmd_event **head;
	struct cmd_event *event;
	struct client *client;
	uint8_t cmd_to_send;

	// Make sure cmd structure is valid
	if (cmd == NULL)
		return;

	// Randomly select a pending touch (or none)
	head = &cmd->list;
	while (*head != NULL) {
		// if the state of the event is mem_done, we can potentially stop the loop and send a response for it.
		// if we not allowing reordering, we'll break the loop and use this event.
		// don't allow reordering while we sort this out.
		if ( ( (*head)->state == MEM_PENDING_SENT )  && !allow_reorder(cmd->parms)) {
		  break;
		}
		//debug_msg("handle_xlate_pending_done:  this cmd =0x%x  this state =0x%x \n", (*head)->command, (*head)->state);
		head = &((*head)->_next);
	}

	event = *head;

	// Randomly select a pending touch (or none)
	/*event = cmd->list;
	while (event != NULL) {
		if ((event->state == MEM_PENDING_SENT)
		    && ((event->client_state != CLIENT_VALID)
			|| !allow_reorder(cmd->parms))) {
			break;
		}

		event = event->_next;
	} */

	// Test for client disconnect
	if ((event == NULL) || ((client = _get_client(cmd, event)) == NULL))
		return;

	debug_msg("%s:handle xlate_intrp_pending_done cmd_flag=0x%x tag=0x%02x addr=0x%016"PRIx64, cmd->afu_name,
		  event->cmd_flag, event->afutag, event->addr);
	// Check to see if this cmd gets selected for a RETRY or FAILED or PENDING read_failed response
	if ( allow_retry(cmd->parms)) {
		event->resp = 0x02;
		debug_msg("handle_xlate_intrp_pending_done: RETRY this cmd =0x%x \n", event->command);
	} else if ( allow_failed(cmd->parms)) {
		event->resp = 0x0f;
		debug_msg("handle_xlate_intrp_pending_done: FAIL this cmd =0x%x \n", event->command);
		return;
	} else
		event->resp = 0x0;  // send completed resp code in the xlate_done cmd

	// test for "interrupt" commands to return intrp_rdy, otherwise return xlate_done
	// this range includes: intrp_req, intrp_req_s, intrp_req_d, intrp_req_d_s, wake_host_thread, and wake_host_thread_s
	if ((event->command >= AFU_CMD_INTRP_REQ) && (event->command <= AFU_CMD_WAKE_HOST_THRD_S))
		cmd_to_send = TLX_CMD_INTRP_RDY;
	else
		cmd_to_send = TLX_CMD_XLATE_DONE;

	// These POSTED cmds get sent back over vx0 (resp channel).
	// TODO why are we using fixed value 0xefac for afutag?
	if (tlx_afu_send_resp_cmd_vc0(cmd->afu_event,
			cmd_to_send, event->afutag, event->resp,0,0,0,0,0,0,0,0,0,0) == TLX_SUCCESS){
			debug_msg("%s:XLATE_INTRP_DONE CMD event @ 0x%016" PRIx64 ", sent tag=0x%02x code=0x%x cmd=0x%x", cmd->afu_name,
			    event, event->afutag, event->resp, cmd_to_send);
			*head = event->_next;
		 	free(event->data);
		 	free(event);
		}
	}




// Handle randomly selected memory touch
void handle_touch(struct cmd *cmd)
{
	struct cmd_event *event;
	struct client *client;
	uint8_t *buffer;
	uint64_t *addr;

	// Make sure cmd structure is valid
	if (cmd == NULL) {
	        debug_msg( "handle_touch: bad cmd pointer");
		return;
	}

	// Randomly select a pending touch (or none)
	event = cmd->list;
	while (event != NULL) {
	  //if (((event->type == AFU_CMD_XLATE_TOUCH) || (event->type == AFU_CMD_XLATE_TOUCH_N))
<<<<<<< HEAD
	        if ( ( event->type == CMD_TOUCH ) && 
		     ( event->state == MEM_IDLE ) ) /* && 
						       ( ( event->client_state != CLIENT_VALID ) || !allow_reorder(cmd->parms) ) ) */ {
=======
	        if ( (( event->type == CMD_TOUCH ) || (event->type == CMD_XLATE_REL) || (event->type == CMD_XL_TO_PA)) && 
		     ( event->state == MEM_IDLE ) && 
		     ( ( event->client_state != CLIENT_VALID ) || !allow_reorder(cmd->parms) ) ) {
>>>>>>> 139c7958
			break;
		}

		event = event->_next;
	}

	// Test for no event selected - it's ok, just return
	if ( event == NULL ) return;
	debug_msg( "handle_touch: we have an event" );

	// Test for client disconnect
	if ((client = _get_client(cmd, event)) == NULL) {
	        debug_msg( "handle_touch: no client found");
		return;
	}

	// Check that memory request can be driven to client
	if (client->mem_access != NULL) return;

	if (event->command == AFU_CMD_XLATE_RELEASE) {
	//	event->form_flag = (event->form_flag | 0x4); //this is a posted cmd, no response sent back to afu
		// Send xlate touch request to client
		buffer = (uint8_t *) malloc(12);
		buffer[0] = (uint8_t) OCSE_XLATE_RELEASE;
		buffer[1] = (uint8_t) event->form_flag;
		addr = (uint64_t *) & (buffer[2]);
		*addr = htonll(event->addr);
		buffer[10] = 0;  //no cmd_flag here, but leave byte to make xfer size same (could be used for stream_id if libocxl wants it)
		buffer[11] = event->cmd_pg_size;
		debug_msg("%s:XLATE RELEASE  afutag=0x%02x addr=0x%016"PRIx64, cmd->afu_name,
			   event->afutag, event->addr);
		if (put_bytes(client->fd, 12, buffer, cmd->dbg_fp, cmd->dbg_id,
			      event->context) < 0) {
			client_drop(client, TLX_IDLE_CYCLES, CLIENT_NONE);
		}
		event->state = MEM_TOUCH; // if we don't get an ACK back,should set this to MEM_DONE and skip handle_resp code
		client->mem_access = (void *)event;
		debug_msg("Setting client->mem_access in handle_touch for handling XLATE_RELEASE");
		debug_cmd_client(cmd->dbg_fp, cmd->dbg_id, event->afutag, event->context); 
        } else {
		debug_msg("%s:XLATE TOUCH cmd_flag=0x%x afutag=0x%02x addr=0x%016"PRIx64, cmd->afu_name,
			  event->form_flag, event->afutag, event->addr);
		// Check to see if this cmd gets selected for a RETRY or FAILED or PENDING read_failed response
		if ( allow_retry(cmd->parms)) {
			event->state = MEM_DONE;
			event->resp_opcode = TLX_RSP_TOUCH_RESP;
			event->type = CMD_FAILED;
			event->resp = 0x02;
			debug_msg("handle_touch: RETRY this cmd =0x%x \n", event->command);
			return;
		}
		if ( allow_failed(cmd->parms)) {
			event->state = MEM_DONE;
			event->resp_opcode = TLX_RSP_TOUCH_RESP;
			event->type = CMD_FAILED;
			event->resp = 0x0e;
			debug_msg("handle_touch: FAIL this cmd =0x%x \n", event->command);
			return;
		}
		// for xlate_pending response, ocse has to THEN follow up with an xlate_done response 
		// (at some unknown time later) and that will "complete" the original cmd (no rd/write )
		if ( allow_pending(cmd->parms)) {
			event->state = MEM_XLATE_PENDING;
			event->resp_opcode = TLX_RSP_TOUCH_RESP;
			event->type = CMD_FAILED;
			event->resp = 0x04;
			debug_msg("handle_touch: send XLATE_PENDING for this cmd =0x%x \n", event->command);
			return;
		}


		// Send xlate touch request to client
		buffer = (uint8_t *) malloc(10);
		buffer[0] = (uint8_t) OCSE_MEMORY_TOUCH;
		addr = (uint64_t *) & (buffer[1]);
		*addr = htonll(event->addr);
		buffer[9] = event->cmd_flag;
		// buffer[10] = event->cmd_pg_size;
		debug_msg("%s:XLATE TOUCH cmd_flag=0x%x afutag=0x%02x addr=0x%016"PRIx64, cmd->afu_name,
			  event->cmd_flag, event->afutag, event->addr);
		if (put_bytes(client->fd, 10, buffer, cmd->dbg_fp, cmd->dbg_id,
		      event->context) < 0) {
			client_drop(client, TLX_IDLE_CYCLES, CLIENT_NONE);
		}
		event->state = MEM_TOUCH;
		client->mem_access = (void *)event;
		debug_msg("Setting client->mem_access in handle_touch");
		debug_cmd_client(cmd->dbg_fp, cmd->dbg_id, event->afutag, event->context); 
       	     }
}

void handle_kill_done(struct cmd *cmd)
{
	struct cmd_event *event;
	struct client *client;
	uint8_t *buffer;
	uint16_t *resp_capptag;

	// Make sure cmd structure is valid
	if (cmd == NULL)
		return;

	// Randomly select a pending kill_done (or none)
	event = cmd->list;
	while (event != NULL) {
	        if ( ( event->type == CMD_KILL_DONE ) && 
		     ( event->state == MEM_IDLE ) && 
		     ( ( event->client_state != CLIENT_VALID ) || !allow_reorder(cmd->parms) ) ) {
			break;
		}

		event = event->_next;
	}

	// Test for client disconnect
	if ((event == NULL) || ((client = _get_client(cmd, event)) == NULL))
		return;

	if (event->command == AFU_RSP_KILL_XLATE_DONE) {
		// Send kill xlate done response to client
		buffer = (uint8_t *) malloc(4);
		buffer[0] = (uint8_t) OCSE_XLATE_KILL_DONE;
		buffer[1] = (uint8_t) event->resp;
		resp_capptag = (uint16_t *) & (buffer[2]);
		*resp_capptag = htonll(event->resp_capptag);
		debug_msg("%s:KILL_XLATE_DONE   capptag=0x%02x resp_code=0x%2x", event->resp_capptag,
			   event->resp);
		if (put_bytes(client->fd, 4, buffer, cmd->dbg_fp, cmd->dbg_id,
			      event->context) < 0) {
			client_drop(client, TLX_IDLE_CYCLES, CLIENT_NONE);
		}
		event->state = MEM_DONE; 
		debug_cmd_client(cmd->dbg_fp, cmd->dbg_id, event->afutag, event->context); 
        } 
}



// Send pending interrupt to client as soon as possible
void handle_interrupt(struct cmd *cmd)
{
	struct cmd_event **head;
	struct cmd_event *event;
	struct client *client;
	uint64_t offset;
	uint16_t byte_count;
	uint8_t buffer[45];

	// debug_msg( "ocse:handle_interrupt:" );

	// Make sure cmd structure is valid
	if (cmd == NULL)
		return;
	//debug_msg( "ocse:handle_interrupt:valid cmd available" );

	// Send any interrupts to client immediately
	head = &cmd->list;
	while (*head != NULL) {
		if ((((*head)->type == CMD_INTERRUPT) || ((*head)->type == CMD_WAKE_HOST_THRD)) &&
		    (((*head)->state == MEM_IDLE) || ((*head)->state == MEM_RECEIVED)))
			break;
		head = &((*head)->_next);
	}
	event = *head;

	// Test for client disconnect
	if ((event == NULL) || ((client = _get_client(cmd, event)) == NULL))
		return;

	// Check to see if this cmd gets selected for a RETRY or FAILED or PENDING response
	// No need to set event->resp_opcode if FAILED bc resp_opcode is TLX_RSP_INTRP_RESP  or TLX_RSP_WAKE_HOST_RESP already
	if ( allow_int_retry(cmd->parms)) {
		event->state = MEM_DONE;
		event->type = CMD_FAILED;
		event->resp = 0x02;
		debug_msg("handle_interrupt: RETRY this cmd =0x%x \n", event->command);
		return;
	}
	if ( allow_int_failed(cmd->parms)) {
		event->state = MEM_DONE;
		event->type = CMD_FAILED;
		event->resp = 0x0e;
		debug_msg("handle_interrupt: FAIL this cmd =0x%x \n", event->command);
		return;
	}
	// for int_pending response, ocse has to THEN follow up with an xlate_done response
	// (at some unknown time later) and that will "complete" the original cmd (no rd/write )
	if (( event->type != CMD_WAKE_HOST_THRD) && ( allow_int_pending(cmd->parms))) { // CMD_WAKE_HOST pending is OCAPI4
		event->state = MEM_INT_PENDING;
		event->type = CMD_FAILED;
		event->resp = 0x04;
		debug_msg("handle_interrupt: send INT_PENDING for this cmd =0x%x \n", event->command);
		return;
	}

	if (( event->command == AFU_CMD_INTRP_REQ_D) && ( allow_int_derror(cmd->parms))) { //DERROR only for one cmd type
		event->state = MEM_DONE;
		event->type = CMD_FAILED;
		event->resp = 0x08;
		debug_msg("handle_interrupt: DERROR this cmd =0x%x \n", event->command);
		return;
	}

	// Send interrupt or wake_host_thread request to client
	if (event->type == CMD_WAKE_HOST_THRD)
		buffer[0] = OCSE_WAKE_HOST_THREAD;
	else if (event->command == AFU_CMD_INTRP_REQ_D)
			buffer[0] = OCSE_INTERRUPT_D;
		else
			buffer[0] = OCSE_INTERRUPT;

	memcpy(&(buffer[1]), &event->cmd_flag, 1);
	memcpy(&(buffer[2]), &event->addr, 8);
	byte_count = 10;

	if (event->command == AFU_CMD_INTRP_REQ_D) {
		offset = event->addr & ~CACHELINE_MASK;
		memcpy(&(buffer[10]), &event->size, 2);
		byte_count += 2;
		memcpy(&(buffer[12]), &(event->data[offset]), event->size);
		byte_count += event->size;
	}

	// do we still need this event->abort???
	event->abort = &(client->abort);

	debug_msg( "ocse:handle_interrupt: cmd=0x%02x cmd_flag=%d addr=0x%016"PRIx64,
		   event->command,
		   event->cmd_flag,
		   event->addr );

	if (put_bytes(client->fd, byte_count, buffer, cmd->dbg_fp, cmd->dbg_id,
		      event->context) < 0) {
		client_drop(client, TLX_IDLE_CYCLES, CLIENT_NONE);
	}
	debug_cmd_client(cmd->dbg_fp, cmd->dbg_id, event->afutag, event->context);

	// this assumes the wake host thread finds a thread
	// should add a path for a negative response from libocxl application
	event->state = MEM_DONE;
}


// Handle additional data (if any) returning from translate touch commands
static void _handle_mem_touch(struct cmd *cmd, struct cmd_event *event, int fd)
{
  // we know the event type is CMD_TOUCH
  // if the event cmd_flag indicated a translate request, pull additional info from socke
  // and change the response type to touch_resp_t
        uint64_t ta;
        uint8_t pg_size;
	
        if ( ( event->form_flag & 0x08 ) == 0x00 ) {
	  // this is not a translate touch with ta_req
	  // we can set mem_done and return
	  event->state = MEM_DONE;
	  return;
        }

	// this is a translate touch with ta_req
	// pull ta and pg size from the socket adding them to the resp fields as we go
	// and set the resp opcode to touch resp t

	debug_msg("%s:_handle_mem_touch",cmd->afu_name);

	event->resp_opcode = TLX_RSP_TOUCH_RESP_T;

	if (get_bytes_silent(fd, sizeof( ta ), (uint8_t *)&ta, cmd->parms->timeout, event->abort) < 0) {
	        	debug_msg("%s:_handle_mem_touch failed afutag=0x%04x size=%d addr=0x%016"PRIx64,
				  cmd->afu_name, event->afutag, event->size, event->addr);
			event->state = MEM_DONE;
			event->type = CMD_FAILED;
			event->resp = 0x0e;
			debug_cmd_update(cmd->dbg_fp, cmd->dbg_id, event->afutag,
				 event->context, event->resp);
			return;
	}
	event->resp_ta = ntohll( ta );

	if (get_bytes_silent(fd, sizeof( pg_size ), &pg_size, cmd->parms->timeout, event->abort) < 0) {
	        	debug_msg("%s:_handle_mem_touch failed afutag=0x%04x size=%d addr=0x%016"PRIx64,
				  cmd->afu_name, event->afutag, event->size, event->addr);
			event->state = MEM_DONE;
			event->type = CMD_FAILED;
			event->resp = 0x0e;
			debug_cmd_update(cmd->dbg_fp, cmd->dbg_id, event->afutag,
				 event->context, event->resp);
			return;
	}
	event->resp_pg_size = pg_size;
	
	event->resp_w = 1;  // always writeable for now
	event->resp_mh = 0; // mem hit is a 5.0 feature
	
	event->state = MEM_DONE;

	debug_msg("%s:_handle_mem_touch afutag=0x%04x addr=0x%016llx,  translated_addr=0x%016llx, pg_szie=0x%02x",
		  cmd->afu_name, event->afutag, event->addr, event->resp_ta, event->resp_pg_size);
}

// Handle data returning from client for memory read
static void _handle_mem_read(struct cmd *cmd, struct cmd_event *event, int fd)
{
	uint8_t data[MAX_LINE_CHARS];
	uint64_t offset = event->addr & ~CACHELINE_MASK;

	// printf ("_handle_mem_read: event->type is %2x, event->state is 0x%3x \n", event->type, event->state);
	if (event->type == CMD_READ) {
	        //printf ("_handle_mem_read: CMD_READ \n" );
		// Client is returning data from memory read
		if (get_bytes_silent(fd, event->size, data, cmd->parms->timeout,
			     event->abort) < 0) {
	        	debug_msg("%s:_handle_mem_read failed afutag=0x%04x size=%d addr=0x%016"PRIx64,
				  cmd->afu_name, event->afutag, event->size, event->addr);
			event->state = MEM_DONE;
			event->type = CMD_FAILED;
			event->resp = 0x0e;
			debug_cmd_update(cmd->dbg_fp, cmd->dbg_id, event->afutag,
				 event->context, event->resp);
			return;
		}
		// we used to put the data in the event->data at the offset implied by the address
		// should we still do that?  It might depend on the the actual ap command that we received.
		memcpy((void *)&(event->data[offset]), (void *)&data, event->size);
		event->state = MEM_RECEIVED;
	}
        // have to expect data back from some AMO ops
	else if ((event->type == CMD_AMO_RD) || (event->type == CMD_AMO_RW)) {
		// Client is returning data from AMO memory read
                 debug_msg( "_handle_mem_read: AFU_CMD_AMO_RD or AFU_CMD_AMO_RW \n" );
		if (get_bytes_silent(fd, event->size, data, cmd->parms->timeout,
			     event->abort) < 0) {
	        	debug_msg("%s:_handle_amo_mem_read failed afutag=0x%02x size=%d addr=0x%016"PRIx64,
				  cmd->afu_name, event->afutag, event->size, event->addr);
			event->state = MEM_DONE;
			event->type = CMD_FAILED;
			event->resp = 0x0e;
			debug_cmd_update(cmd->dbg_fp, cmd->dbg_id, event->afutag,
				 event->context, event->resp);
			return;
		}
		// DMA return data goes at offset 0 in the event data instead of some other offset.
                // should we clear event->data first?
		memcpy((void *)&(event->data[offset]), (void *)&data, event->size);
	        debug_msg("%s:_handle_amo_mem_read DONE afutag=0x%02x size=%d addr=0x%016"PRIx64,
			  cmd->afu_name, event->afutag, event->size, event->addr);
		event->state = MEM_DONE;

	}
}

// Calculate page address in cached index for translation
static void _calc_index(struct cmd *cmd, uint64_t * addr, uint64_t * index)
{
	*addr &= cmd->page_entries.page_filter;
	*index = *addr & cmd->page_entries.entry_filter;
	*index >>= PAGE_ADDR_BITS;
}

// Update age of translation entries and create new entry if needed
static void _update_age(struct cmd *cmd, uint64_t addr)
{
	uint64_t index;
	int i, set, age, oldest, empty;

	_calc_index(cmd, &addr, &index);
	set = age = oldest = 0;
	empty = PAGE_WAYS;
	for (i = 0; i < PAGE_WAYS; i++) {
		if (cmd->page_entries.valid[index][i] &&
		    (cmd->page_entries.entry[index][i] != addr)) {
			cmd->page_entries.age[index][i]++;
			if (cmd->page_entries.age[index][i] > age) {
				age = cmd->page_entries.age[index][i];
				oldest = i;
			}
		}
		if (!cmd->page_entries.valid[index][i] && (empty == PAGE_WAYS)) {
			empty = i;
		}
		if (cmd->page_entries.valid[index][i] &&
		    (cmd->page_entries.entry[index][i] == addr)) {
			cmd->page_entries.age[index][i] = 0;
			set = 1;
		}
	}

	// Entry found and updated
	if (set)
		return;

	// Empty slot exists
	if (empty < PAGE_WAYS) {
		cmd->page_entries.entry[index][empty] = addr;
		cmd->page_entries.valid[index][empty] = 1;
		cmd->page_entries.age[index][empty] = 0;
		return;
	}
	// Evict oldest entry and replace with new entry
	cmd->page_entries.entry[index][oldest] = addr;
	cmd->page_entries.valid[index][oldest] = 1;
	cmd->page_entries.age[index][oldest] = 0;
}

// Determine if page translation is already cached
/* static int _page_cached(struct cmd *cmd, uint64_t addr) */
/* { */
/* 	uint64_t index; */
/* 	int i, hit; */

/* 	_calc_index(cmd, &addr, &index); */
/* 	i = hit = 0; */
/* 	while ((i < PAGE_WAYS) && cmd->page_entries.valid[index][i] && */
/* 	       (cmd->page_entries.entry[index][i] != addr)) { */
/* 		i++; */
/* 	} */

/* 	// Hit entry */
/* 	if ((i < PAGE_WAYS) && cmd->page_entries.valid[index][i]) */
/* 		hit = 1; */

/* 	return hit; */
/* } */

// Decide what to do with a client memory acknowledgement
void handle_mem_return(struct cmd *cmd, struct cmd_event *event, int fd)
{
	struct client *client;

	// debug_msg( "ocse:handle_mem_return:" );
	// Test for client disconnect
	if ((event == NULL) || ((client = _get_client(cmd, event)) == NULL))
		return;

	debug_msg("%s:MEMORY ACK afutag=0x%02x addr=0x%016"PRIx64, cmd->afu_name,
		  event->afutag, event->addr);

	// Randomly cause paged response TODO, if still needed, this needs to be updated for ocse
	/*if (((event->type != CMD_WRITE) || (event->state != MEM_REQUEST)) &&
	    (client->flushing == FLUSH_NONE) && !_page_cached(cmd, event->addr)
	    && allow_paged(cmd->parms)) {
		if (event->type == CMD_READ)
			_handle_mem_read(cmd, event, fd);
		//event->resp = TLX_RESPONSE_PAGED;
		event->state = MEM_DONE;
		client->flushing = FLUSH_PAGED;
		debug_cmd_update(cmd->dbg_fp, cmd->dbg_id, event->afutag,
				 event->context, event->resp);
		return;
	} */
	_update_age(cmd, event->addr);
	if (event->type == CMD_READ)
		_handle_mem_read(cmd, event, fd);
	if (event->type == CMD_WRITE)
		event->state = MEM_DONE;
 	// have to account for AMO RD or RW cmds with returned data
	else if ((event->type == CMD_AMO_RD) || (event->type == CMD_AMO_RW)) {
		// Client is returning data from AMO memory read or rw
                 debug_msg( "_handle_mem_return: CMD_DMA_RD or CMD_DMA_WR_AMO " );
		_handle_mem_read(cmd,event,fd);
		// have to set size back
		if (event->size == 4)
			event->size = 2;
		else
			event->size = 3;
	}
	else if (event->type == CMD_TOUCH) {
	        debug_msg( "_handle_mem_return: CMD_TOUCH" );
	        _handle_mem_touch( cmd, event, fd );
	}
	else if (event->type == CMD_XLATE_REL)
		//NOTE - this means we expect an ACK back from libocxl for the XLATE_RELEASE
		event->state = MEM_DONE;
	debug_cmd_return(cmd->dbg_fp, cmd->dbg_id, event->afutag, event->context);
}

// Mark memory event as address error in preparation for response
void handle_aerror(struct cmd *cmd, struct cmd_event *event)
{
  	debug_msg( "ocse:handle_aerror:" );
	event->state = MEM_DONE;
	event->type = CMD_FAILED;
	event->resp = 0x0e;
	debug_cmd_update(cmd->dbg_fp, cmd->dbg_id, event->afutag,
			 event->context, event->resp);
}

// Send a randomly selected pending response back to AFU
void handle_response(struct cmd *cmd)
{
	struct cmd_event **head;
	struct cmd_event *event;
	struct client *client;
	//uint8_t resp_dl, resp_dp;
	uint8_t *buffer;
	uint16_t *resp_capptag;

	int rc = 0;

	// debug_msg( "ocse:handle_response:" );
	// Select a random pending response (or none)
	client = NULL;
	head = &cmd->list;
	while (*head != NULL) {
		// if the state of the event is mem_done, we can potentially stop the loop and send a response for it.
		// if we not allowing reordering, we'll break the loop and use this event.
		// don't allow reordering while we sort this out.
		if ( ( (*head)->state == MEM_DONE )  || ((*head)->state == MEM_XLATE_PENDING)
			|| ((*head)->state == MEM_INT_PENDING)) { // && !allow_reorder(cmd->parms))
		  //debug_msg( "%s:RESPONSE event @ 0x%016" PRIx64 ", drive response because MEM_DONE",
		  //	   cmd->afu_name, (*head) );
		  break;
		}

		head = &((*head)->_next);
	}

	event = *head;

	// Randomly decide not to drive response yet - skip this for now
	// if ( ( event == NULL ) || ( ( event->client_state == CLIENT_VALID ) &&
	// 			    ( !allow_resp(cmd->parms) ) ) ) {
	//      debug_msg( "%s:RESPONSE event @ 0x%016" PRIx64 "skipped because suppressed by allow_resp", cmd->afu_name, event );
	// 	return;
	// }

	// Test for client disconnect
	if ((event == NULL) || ((client = _get_client(cmd, event)) == NULL)) {
	  //debug_msg( "%s:RESPONSE event @ 0x%016" PRIx64 " skipped because event or client NULL", cmd->afu_name, event );
	  // maybe we should free it too???
	  return;
	}
	if (event->command == AFU_RSP_KILL_XLATE_DONE) {
		// Send kill xlate done response to client
		buffer = (uint8_t *) malloc(4);
		buffer[0] = (uint8_t) OCSE_XLATE_KILL_DONE;
		buffer[1] = (uint8_t) event->resp;
		resp_capptag = (uint16_t *) & (buffer[2]);
		*resp_capptag = htonll(event->resp_capptag);
		debug_msg("%s:KILL_XLATE_DONE   capptag=0x%02x resp_code=0x%2x", event->resp_capptag,
			   event->resp);
		if (put_bytes(client->fd, 4, buffer, cmd->dbg_fp, cmd->dbg_id,
			      event->context) < 0) {
			client_drop(client, TLX_IDLE_CYCLES, CLIENT_NONE);
		}
		debug_cmd_response(cmd->dbg_fp, cmd->dbg_id, event->afutag, event->resp_opcode, event->resp);
	        debug_msg( "%s:RESPONSE event @ 0x%016" PRIx64 ", free event",
		    cmd->afu_name, event );
		*head = event->_next;
	 	free(event->data);
	 	free(event);
		return;

        } 


	if (((event->form_flag & 0x2) == 1) && (event->state == MEM_DONE)) { // cmd is posted; no resp needed so free structs
		debug_msg("%s:RESPONSE event @ 0x%016" PRIx64 ", NO RESPONSE sent for XLATE_RELEASE  afutag=0x%02x code=0x%x", cmd->afu_name,
		    event, event->afutag, event->resp);
		debug_cmd_response(cmd->dbg_fp, cmd->dbg_id, event->afutag, event->resp_opcode, event->resp);
	            debug_msg( "%s:RESPONSE event @ 0x%016" PRIx64 ", free event",
		    cmd->afu_name, event );
		*head = event->_next;
	 	free(event->data);
	 	free(event);
		return;
	}


	//`drive_resp:
	// debug - dump the event we picked...
	debug_msg( "%s:RESPONSE event @ 0x%016" PRIx64 ", command=0x%x, afutag=0x%08x, type=0x%02x, state=0x%02x, resp=0x%x",
		   cmd->afu_name,
		   event,
		   event->command,
		   event->afutag,
		   event->type,
		   event->state,
		   event->resp );



	if (event->type == CMD_FAILED) {
	        //send a failed response; add_cmd set resp_dl & dp; function that FAILED cmd set event->resp_opcode appropriately
		rc = tlx_afu_send_resp_cmd_vc0( cmd->afu_event, 
						event->resp_opcode, 
						event->afutag, 
						event->resp,
						0,
						event->resp_dl,
						0,
						0,
						0,
						0,
						0,
						0,
						event->resp_dp,
						0);
	} else if ( (event->command == AFU_CMD_PR_RD_WNITC) || (event->command == AFU_CMD_PR_RD_WNITC_N) ||
		    (event->command == AFU_CMD_AMO_RD) || (event->command == AFU_CMD_AMO_RD_N) ||
		    (event->command == AFU_CMD_AMO_RW) || (event->command == AFU_CMD_AMO_RW_N) ||
		    (event->command == AFU_CMD_RD_WNITC) || (event->command == AFU_CMD_RD_WNITC_N) ){
		// if not AMO or PR_RD, check to see if split response is warranted
		// For this initial implementation, there is a parm called HOST_CL_SIZE that is used to determine max resp length
		// This could alternatively be thought of as an internal bus transfer restriction. Valid sizes are 64, 128 and 256.
		// Default is 128. Right now this value is fixed. This could change in the future to be a randomized selection of 64, 
	        // 128 or 256.
		if  ((event->command == AFU_CMD_RD_WNITC) || (event->command == AFU_CMD_RD_WNITC_N) ){
			if (event->size > cmd->HOST_CL_SIZE)  { // a split resp
				if (event->resp_bytes_sent != 0) { //continue a split resp
					debug_msg("handle_response: continue a split read response \n");
					// should event->resp_dp be & 0x3 ?
					// if HOST_CL_SIZE = 128, resp_dp will be 0x2
					// if HOST_CL_SIZE = 64, resp_dp will be 0x1, 0x2, 0x3 
					if (cmd->HOST_CL_SIZE == 128)
					    event->resp_dp = 0x2;
					else
					    event->resp_dp += 1;
				}  
				event->resp_dl =  size_to_dl (cmd->HOST_CL_SIZE);
				event->resp_bytes_sent += cmd->HOST_CL_SIZE;
			}
		}
		// we can just send the 64 bytes of data back
		// and complete the event
		if ( allow_bdi_resp_err(cmd->parms)) {
		     debug_msg("handle_response: Set BDI=1 in the resp data for afutag=0x%x \n",
			       event->afutag);
		     //TODO update event struct with new resp elements for TLX4
		     rc = tlx_afu_send_resp_vc0_and_dcp0( cmd->afu_event, event->resp_opcode,
							  event->afutag, 0, 0, event->resp_dl, 0,0,0,0,0,0,
							  event->resp_dp, 0, 1, event->data ) ;
		} else {
		     //TODO update event struct with new resp elements for TLX4
		     rc = tlx_afu_send_resp_vc0_and_dcp0( cmd->afu_event,
							  event->resp_opcode,
							  event->afutag,
							  0, // resp_code - not really used for a good response
							  0, // resp_pg_size - not used by response,
							  event->resp_dl, // for partials, dl is 1 (64 B)
							  0, // resp_host_tag, - 
							  0, // resp_cache_state, -
							  0, // resp_ef, -
							  0, // resp_w, -
							  0, // resp_mh, -
							  0, // resp_pa_or_ta, -
							  event->resp_dp, // for partials, dp is 0 (the 0th part)
							  0, // resp_capp_tag, -
							  0, // -resp_data_bdi now used by response
							  event->data ) ; // data in this case is already at the proper offset in the 64 B data packet
		}
		
	} else { 
	        //have to send just a response
	        // Check to see if, for  a dma_wr, a partial response is warranted
	        if  ((event->command == AFU_CMD_DMA_W) || (event->command == AFU_CMD_DMA_W_N) ){
		        if (event->size > cmd->HOST_CL_SIZE)  { // a split resp
			        if (event->resp_bytes_sent != 0) { //continue a split resp
				        debug_msg("handle_response: continue a split write response \n");
					// should event->resp_dp be & 0x3 ?
					// if HOST_CL_SIZE = 128, resp_dp will be 0x2
					// if HOST_CL_SIZE = 64, resp_dp will be 0x1, 0x2, 0x3 
					if (cmd->HOST_CL_SIZE == 128)
					        event->resp_dp = 0x2;
					else
					        event->resp_dp += 1;
				}  
				event->resp_dl =  size_to_dl (cmd->HOST_CL_SIZE);
				event->resp_bytes_sent += cmd->HOST_CL_SIZE;
			}
		}
		//TODO update event struct with new resp elements for TLX4
		rc = tlx_afu_send_resp_cmd_vc0( cmd->afu_event, 
						event->resp_opcode, 
						event->afutag, 
						event->resp,
						event->resp_pg_size,
						event->resp_dl,
						0,
						0,
						0,
						event->resp_w,
					        event->resp_mh,
						event->resp_ta,
						event->resp_dp,
						event->resp_capptag );
		
	}

	if (rc == TLX_SUCCESS) {
		//if we sent a failed resp=0x4 (xlate_pending or int_pending) we need to schedule to send a xlate_done cmd
		// Can't free this event, will handle MEM_PENDING_SENT state in new routine
		// it'll send xlate_done cmd and then free (no respnse expected back from AFU)
		if (( event->state == MEM_XLATE_PENDING) || (event->state == MEM_INT_PENDING)) {
			event->state = MEM_PENDING_SENT;
			return;
		}
		// ALSO, can't free if this is not last part of a split response
		if ((event->resp_bytes_sent > 0 ) && (event->resp_bytes_sent != event->size))
			return;

		debug_msg("%s:RESPONSE event @ 0x%016" PRIx64 ", sent afutag=0x%02x code=0x%x", cmd->afu_name,
			  event, event->afutag, event->resp);
		debug_cmd_response(cmd->dbg_fp, cmd->dbg_id, event->afutag, event->resp_opcode, event->resp);
		debug_msg( "%s:RESPONSE event @ 0x%016" PRIx64 ", free event",
			   cmd->afu_name, event );
		*head = event->_next;
		free(event->data);
		free(event);

	} else {
	        if (rc == AFU_TLX_NO_CREDITS)
		        debug_msg ("NO AFU_TLX_RESP_CREDITS TO SEND RESP for AFUTAG 0x%x so will try LATER ", event->afutag);
		else
		        debug_msg( "%s:RESPONSE event @ 0x%016" PRIx64 ", _response() failed for AFUTAG 0x%x so will try LATER",
				   cmd->afu_name, event, event->afutag );
		if (event->resp_bytes_sent != 0)
			event->resp_bytes_sent -= cmd->HOST_CL_SIZE;  // back up byte count if we really didn't send the split response......
		return;
	}
}

int client_cmd(struct cmd *cmd, struct client *client)
{
	int rc = 0;
	struct cmd_event *event = cmd->list;

	while (event != NULL) {
		if (event->context != client->context) {
			// Event is not for this client
			event = event->_next;
			continue;
		}
		if ((client->state == CLIENT_NONE) &&
		    (event->state != MEM_DONE)) {
			// Client dropped, terminate event
			event->state = MEM_DONE;
			// let's just set all event->resp = TLX_RESPONSE_FAILED for now
			//if ((event->type == CMD_READ) ||
			//    (event->type == CMD_WRITE) ||
			//    (event->type == CMD_XL_TOUCH)) {
				event->resp = TLX_RESPONSE_FAILED;
			//}
			event = event->_next;
			continue;
		}
		if (client->state == CLIENT_VALID) {
			// Event is for client in valid state
			return 1;
		}
		event = event->_next;
	}
	return rc;
}<|MERGE_RESOLUTION|>--- conflicted
+++ resolved
@@ -390,21 +390,12 @@
 	}
 
 	if (cmd_opcode == AFU_CMD_XLATE_RELEASE) {
-<<<<<<< HEAD
 	  form_flag = 0x2;
 	  _add_cmd(cmd, context, afutag, cmd_opcode, CMD_XLATE_REL, addr, 0, MEM_DONE,
 		   0x00, 0, 0, 0, 0, 0, TLX_RSP_TOUCH_RESP, cmd_stream_id, form_flag); 
 	} else if (cmd_opcode == AFU_CMD_XLATE_TOUCH || cmd_opcode == AFU_CMD_XLATE_TOUCH_N )
 	  _add_cmd(cmd, context, afutag, cmd_opcode, CMD_TOUCH, addr, 0, MEM_IDLE,
 		   TLX_RESPONSE_DONE, 0, 0, 0, cmd_flag, 0, TLX_RSP_TOUCH_RESP, cmd_stream_id, form_flag);
-=======
-		form_flag = 0x2;
-		_add_cmd(cmd, context, afutag, cmd_opcode, CMD_XLATE_REL, addr, 0, MEM_IDLE,
-			 0x00, 0, 0, 0, 0, 0, TLX_RSP_TOUCH_RESP, cmd_stream_id, form_flag); }
-	else if (cmd_opcode == AFU_CMD_XLATE_TOUCH || cmd_opcode == AFU_CMD_XLATE_TOUCH_N )
-		_add_cmd(cmd, context, afutag, cmd_opcode, CMD_TOUCH, addr, 0, MEM_IDLE,
-			 0x00, 0, 0, 0, 0, 0, TLX_RSP_TOUCH_RESP, cmd_stream_id, form_flag);
->>>>>>> 139c7958
 	else if (cmd_opcode == AFU_CMD_XLATE_TO_PA)
 		_add_cmd(cmd, context, afutag, cmd_opcode, CMD_XL_TO_PA, addr, 0, MEM_IDLE,
 			 0x00, 0, 0, 0, 0, 0, TLX_RSP_TOUCH_RESP, cmd_stream_id, form_flag);
@@ -1470,15 +1461,9 @@
 	event = cmd->list;
 	while (event != NULL) {
 	  //if (((event->type == AFU_CMD_XLATE_TOUCH) || (event->type == AFU_CMD_XLATE_TOUCH_N))
-<<<<<<< HEAD
-	        if ( ( event->type == CMD_TOUCH ) && 
+	        if ( (( event->type == CMD_TOUCH ) || (event->type == CMD_XLATE_REL) || (event->type == CMD_XL_TO_PA)) && 
 		     ( event->state == MEM_IDLE ) ) /* && 
 						       ( ( event->client_state != CLIENT_VALID ) || !allow_reorder(cmd->parms) ) ) */ {
-=======
-	        if ( (( event->type == CMD_TOUCH ) || (event->type == CMD_XLATE_REL) || (event->type == CMD_XL_TO_PA)) && 
-		     ( event->state == MEM_IDLE ) && 
-		     ( ( event->client_state != CLIENT_VALID ) || !allow_reorder(cmd->parms) ) ) {
->>>>>>> 139c7958
 			break;
 		}
 
