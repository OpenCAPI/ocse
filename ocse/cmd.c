--- conflicted
+++ resolved
@@ -1216,31 +1216,16 @@
 	// Send any interrupts to client immediately
 	head = &cmd->list;
 	while (*head != NULL) {
-<<<<<<< HEAD
 		if ((((*head)->type == CMD_INTERRUPT) || ((*head)->type == CMD_WAKE_HOST_THRD)) &&
 		    (((*head)->state == MEM_IDLE) || ((*head)->state == MEM_RECEIVED)))
 			break;
-=======
-	  debug_msg( "ocse:handle_interrupt:type 0x%02x ?= 0x%02x OR 0x%02x", (*head)->type, CMD_INTERRUPT, CMD_WAKE_HOST_THRD );
-		//if ( ( (*head)->type == CMD_INTERRUPT ) &&
-		if ( ( ( (*head)->type == CMD_INTERRUPT ) || ( (*head)->type == CMD_WAKE_HOST_THRD ) ) &&
-		     ( (*head)->state == MEM_IDLE ) )
-		  break;
->>>>>>> 02a37cf4
 		head = &((*head)->_next);
 	}
 	event = *head;
 
 	// Test for client disconnect
-	if ((event == NULL) || ((client = _get_client(cmd, event)) == NULL)) {
-	        debug_msg( "ocse:handle_interrupt:no interupt commandt or client has gone missing" );
-		return;
-<<<<<<< HEAD
-=======
-	}
-	debug_msg( "ocse:handle_interrupt:valid interupt command and client still present" );
-
->>>>>>> 02a37cf4
+	if ((event == NULL) || ((client = _get_client(cmd, event)) == NULL)) 
+		return;
 	// Send interrupt or wake_host_thread request to client
 	if (event->type == CMD_WAKE_HOST_THRD)
 		buffer[0] = OCSE_WAKE_HOST_THREAD;
