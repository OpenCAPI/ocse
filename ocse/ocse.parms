--- conflicted
+++ resolved
@@ -24,10 +24,7 @@
 #PAGESIZE:4
 
 # Host CacheLinse size. Default is 128. Valid values are 64, 128 & 256
-<<<<<<< HEAD
-=======
 #HOST_CL_SIZE:256
->>>>>>> f4fda57c
 HOST_CL_SIZE:128
 
 
@@ -95,13 +92,6 @@
 # Percentage chance of OCL setting bdi for any cmd data sent to AFU.
 BDI_CMD_ERR_PERCENT:0
 
-<<<<<<< HEAD
-# Percentage chance of OCL reordering the execution of commands.
-# Percentage chance of OCL reordering the execution of commands.
-#REORDER_PERCENT:40,60
-
-=======
->>>>>>> f4fda57c
 # Percentage chance of OCL generating extra buffer read/write activity.
 # BUFFER_PERCENT:80,90
 BUFFER_PERCENT:0