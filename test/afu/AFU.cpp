--- conflicted
+++ resolved
@@ -174,7 +174,6 @@
 	    state = READY;
 	}
 
-<<<<<<< HEAD
 	//  reset AFU
 	if(afu_is_reset()) {
 	    debug_msg("AFU is resetting");
@@ -193,18 +192,12 @@
 	// get machine context and create new MachineController
 	else if(state == READY) {
 	    if(get_machine_context()) {
-		printf("AFU: request afu assign actag\n");
-		request_assign_actag();
-=======
-	// get machine context and create new MachineController
-	if(state == READY) {
-	    if(get_machine_context()) {
->>>>>>> 7fc56248
-	    	printf("AFU: set state = RUNNING\n");
+  	   	printf("AFU: request afu assign actag\n");
+	  	  request_assign_actag();
+		    printf("AFU: set state = RUNNING\n");
 	    	state = RUNNING;
 	    }
 	}
-<<<<<<< HEAD
   	
         // generate commands, initial read_resp_completed=0; write_resp_completed=0
 	// initial cmd_ready=1; next_cmd=0;
@@ -251,27 +244,6 @@
                         	++highest_priority_mc;
                         	break;
                     	    }
-=======
-	    
-	// reset AFU
-	if(afu_is_reset()) {
-	    debug_msg("AFU is resetting");
-	}
-  	
-        // generate commands
-        if (state == RUNNING) {
-            if (context_to_mc.size () != 0) {
-                std::map < uint16_t, MachineController * >::iterator prev =
-                    highest_priority_mc;
-                do {
-                    if(highest_priority_mc == context_to_mc.end ())
-                        highest_priority_mc = context_to_mc.begin ();
-		// calling MachineController send command
-                    if(highest_priority_mc->second->send_command(&afu_event, cycle)) {
-                        ++highest_priority_mc;
-                        break;
-                    }
->>>>>>> 7fc56248
                     //++highest_priority_mc;
                 	} while (++highest_priority_mc != prev);
 		}
@@ -348,11 +320,7 @@
 
 }
 
-<<<<<<< HEAD
 // get machine context from mmio and create new MachineController
-=======
-// get machine context from mmio
->>>>>>> 7fc56248
 bool 
 AFU::get_machine_context()
 {
@@ -369,7 +337,6 @@
 	    mmio_base = 0x1000*context + machine_number;
 	    printf("context = %d  machine = %d\n", context-1, machine_number);
 	    context = (uint16_t)((data & 0x00000000FFFF0000LL) >> 32);
-<<<<<<< HEAD
 	    debug_msg("AFU: get cmd pasid");
 	    afu_event.afu_tlx_cmd_pasid = context;
 	    context_to_mc[context] = new MachineController(context);
@@ -382,20 +349,12 @@
 		    status_address = (uint8_t *)(data >> 32);
 		    debug_msg("AFU: get status address = 0x%p", status_address);
 		}
-=======
-	    context_to_mc[context] = new MachineController(context);
-	    highest_priority_mc = context_to_mc.end();
-	    mc = context_to_mc[context];
-	    for(i=0; i< 4; i++) {
-		descriptor.get_mmio_mem(mmio_base+i*8, (char*)&data, size);
->>>>>>> 7fc56248
 		mc->change_machine_config(i, machine_number, data);
 	    }
 	    return true;
 	}
     }
     return false;		
-<<<<<<< HEAD
 }
 
 void
@@ -425,8 +384,6 @@
 	    printf("PASS: request_assign_actag\n");
 	    //afu_event.afu_tlx_cmd_valid = 0;
 	}
-=======
->>>>>>> 7fc56248
 }
 
 // process commands from ocse to AFU
@@ -528,7 +485,6 @@
     uint8_t  resp_dp;
     uint32_t resp_addr_tag;
     uint8_t  cmd_rd_req, cmd_rd_cnt;
-<<<<<<< HEAD
     uint8_t  resp_data_bdi;
     uint8_t  cdata_bad;
     uint8_t  i;
@@ -558,10 +514,6 @@
     }
     else {
     	tlx_afu_read_resp(&afu_event, &tlx_resp_opcode, &resp_afutag, 
-=======
-
-    tlx_afu_read_resp(&afu_event, &tlx_resp_opcode, &resp_afutag, 
->>>>>>> 7fc56248
 		&resp_code, &resp_pg_size, &resp_resp_dl,
 #ifdef	TLX4
 		&resp_host_tag, &resp_cache_state,
@@ -580,7 +532,6 @@
 	case TLX_RSP_TOUCH_RESP:
 	    break;
 	case TLX_RSP_READ_RESP:
-<<<<<<< HEAD
 	    debug_msg("AFU: calling afu_tlx_resp_data_read_req");
 	    cmd_rd_req = 0x1;	
 	    cmd_rd_cnt = 0x1; 	// 0=512B, 1=64B, 2=128B
@@ -592,11 +543,6 @@
 		mem_state = WAITING_FOR_DATA;
 	    }
 
-=======
-	    cmd_rd_req = 0x1;	
-	    cmd_rd_cnt = 0x1; 	// 0=512B, 1=64B, 2=128B
-	    afu_tlx_cmd_data_read_req(&afu_event, cmd_rd_req, cmd_rd_cnt);
->>>>>>> 7fc56248
 	    break;
 	case TLX_RSP_UGRADE_RESP:
 	    break;
@@ -706,13 +652,8 @@
 	printf("%02x", afu_event.afu_tlx_rdata_bus[i]);
     printf("\n");
     info_msg("AFU: vsec_offset = 0x%x vsec_data = 0x%x", vsec_offset, vsec_data);
-<<<<<<< HEAD
     //if(TagManager::request_tlx_credit(RESP_DATA_CREDIT)) { 
       if(TagManager::request_tlx_credit(RESP_CREDIT)) {
-=======
-    if(TagManager::request_tlx_credit(RESP_DATA_CREDIT)) { 
-       //TagManager::request_tlx_credit(RESP_CREDIT)) {
->>>>>>> 7fc56248
         if(afu_tlx_send_resp_and_data(&afu_event, afu_tlx_resp_opcode, afu_tlx_resp_dl, 
 		afu_tlx_resp_capptag, afu_event.afu_tlx_resp_dp, 
 		afu_tlx_resp_code, afu_tlx_rdata_valid, 
@@ -750,35 +691,22 @@
     if(config_state == IDLE) {
 	afu_tlx_cmd_rd_req = 0x1;
 	afu_tlx_cmd_rd_cnt = 0x1;
-<<<<<<< HEAD
 
         //if(TagManager::request_tlx_credit(CMD_DATA_CREDIT)) {
-=======
-	//if(TagManager::request_tlx_credit(RESP_DATA_CREDIT) &&
-        if(TagManager::request_tlx_credit(RESP_CREDIT)) {
->>>>>>> 7fc56248
 	    if( afu_tlx_cmd_data_read_req(&afu_event, afu_tlx_cmd_rd_req, afu_tlx_cmd_rd_cnt) !=
 	    	TLX_SUCCESS) {
 	    	printf("AFU: Failed afu_tlx_cmd_data_read_req\n");
 	    }
-<<<<<<< HEAD
 	//}
 //	else {
 //	    error_msg("AFU:tlx_afu_config_write: no RESP_CREDIT credit available");
 //	}
-=======
-	}
-	else {
-	    error_msg("AFU:tlx_afu_config_write: no RESP_CREDIT credit available");
-	}
->>>>>>> 7fc56248
     	config_state = READY;
 	debug_msg("AFU: Set config_state = READY");
     }
     else if(config_state == READY) {
 	data_size = 4;
 	byte_offset = 0x0000003F & afu_event.tlx_afu_cmd_pa;
-<<<<<<< HEAD
 //	if(TagManager::request_tlx_credit(RESP_DATA_CREDIT) &&
 //	   (TagManager::request_tlx_credit(RESP_CREDIT))) {
 	    if(tlx_afu_read_cmd_data(&afu_event, &cmd_data_bdi, afu_event.tlx_afu_cmd_data_bus) !=
@@ -795,24 +723,6 @@
 	printf("\n");
    	byte_shift(afu_event.tlx_afu_cmd_data_bus, data_size, byte_offset, LEFT); 
 	memcpy(&config_data, afu_event.tlx_afu_cmd_data_bus, data_size);
-=======
-	if(TagManager::request_tlx_credit(RESP_DATA_CREDIT) &&
-	   TagManager::request_tlx_credit(RESP_CREDIT)) {
-	    if(tlx_afu_read_cmd_data(&afu_event, &cmd_data_bdi, afu_event.afu_tlx_cdata_bus) !=
-		TLX_SUCCESS) {
-	   	printf("AFU: Failed tlx_afu_read_cmd_data\n");
-	    }
-	}
-	else {
-	    error_msg("AFU:tlx_afu_config_write: no RESP_DATA_CREDIT available");
-	}
-	printf("cdata_bus = 0x");
-	for(uint8_t i=0; i<64; i++)
-	    printf("%02x", afu_event.afu_tlx_cdata_bus[i]);
-	printf("\n");
-   	byte_shift(afu_event.afu_tlx_cdata_bus, data_size, byte_offset, LEFT); 
-	memcpy(&config_data, afu_event.afu_tlx_cdata_bus, data_size);
->>>>>>> 7fc56248
 	debug_msg("AFU:config_write: config_data (afu_desc offset) = 0x%x", config_data);
  	debug_msg("AFU:config_write: cmd_pa = 0x%x", cmd_pa);
 	debug_msg("AFU:config_write: byte_offset = 0x%x", byte_offset);
@@ -887,13 +797,8 @@
     debug_msg("mem_offset = 0x%x mem_data = 0x%016llx", mem_offset, mem_data);
     memcpy(&afu_event.afu_tlx_rdata_bus, &mem_data, data_size);
     byte_shift(afu_event.afu_tlx_rdata_bus, data_size, mem_offset, RIGHT);
-<<<<<<< HEAD
 //    if(TagManager::request_tlx_credit(RESP_DATA_CREDIT)) { 
       if(TagManager::request_tlx_credit(RESP_CREDIT)) {
-=======
-    if(TagManager::request_tlx_credit(RESP_DATA_CREDIT)) { 
-//       TagManager::request_tlx_credit(RESP_CREDIT)) {
->>>>>>> 7fc56248
         if(afu_tlx_send_resp_and_data(&afu_event, afu_tlx_resp_opcode, afu_tlx_resp_dl, 
 		afu_tlx_resp_capptag, afu_event.afu_tlx_resp_dp, 
 		afu_tlx_resp_code, afu_tlx_rdata_valid, 
@@ -932,31 +837,19 @@
 	afu_tlx_cmd_rd_req = 0x1;
 	afu_tlx_cmd_rd_cnt = 0x1;
 //    	if(TagManager::request_tlx_credit(RESP_DATA_CREDIT)) {
-<<<<<<< HEAD
 //	if(TagManager::request_tlx_credit(RESP_CREDIT)) {
-=======
- 	if(TagManager::request_tlx_credit(RESP_CREDIT)) {
->>>>>>> 7fc56248
 	    if(afu_tlx_cmd_data_read_req(&afu_event, afu_tlx_cmd_rd_req, afu_tlx_cmd_rd_cnt) !=
 	        TLX_SUCCESS) {
 	    	printf("AFU: Failed afu_tlx_resp_data_read_req\n");
 	    }
-<<<<<<< HEAD
 //	}
 //	else {
 //	    	error_msg("AFU:tlx_pr_wr_mem: no cmd data credit available");
 //	}
-=======
-	}
-	else {
-	    	error_msg("AFU:tlx_pr_wr_mem: no cmd data credit available");
-	}
->>>>>>> 7fc56248
 	debug_msg("AFU: set mem_state = READY");
 	mem_state = READY;
     }
     else if(mem_state == READY) {
-<<<<<<< HEAD
 	//if(TagManager::request_tlx_credit(RESP_DATA_CREDIT)) {
 	    if(tlx_afu_read_cmd_data(&afu_event, &cmd_data_bdi, afu_event.tlx_afu_cmd_data_bus) !=
 		TLX_SUCCESS) {
@@ -966,32 +859,16 @@
 	//else {
 	//    error_msg("AFU: Failed no RESP_DATA_CREDIT available");
 	//}
-=======
-	if(TagManager::request_tlx_credit(RESP_DATA_CREDIT)) {
-	    if(tlx_afu_read_cmd_data(&afu_event, &cmd_data_bdi, afu_event.afu_tlx_cdata_bus) !=
-		TLX_SUCCESS) {
-		printf("AFU: Failed tlx_afu_read_cmd_data\n");
-	    }
-	}
-	else {
-	    error_msg("AFU: Failed no RESP_DATA_CREDIT available");
-	}
->>>>>>> 7fc56248
 	if(afu_event.tlx_afu_cmd_pl == 3)
 	    data_size = 8;
 	else if(afu_event.tlx_afu_cmd_pl == 2)
 	    data_size = 4;
-<<<<<<< HEAD
 	printf("mem_data = 0x");
 	for(int i=0; i<64; i++)
 	    printf("%02x", afu_event.tlx_afu_cmd_data_bus[i]);
 	printf("\n");
 	byte_shift(afu_event.tlx_afu_cmd_data_bus, data_size, byte_offset, LEFT);
 	memcpy(&mem_data, afu_event.tlx_afu_cmd_data_bus, data_size);
-=======
-	byte_shift(afu_event.afu_tlx_cdata_bus, data_size, byte_offset, LEFT);
-	memcpy(&mem_data, afu_event.afu_tlx_cdata_bus, data_size);
->>>>>>> 7fc56248
 	debug_msg("mem_data offset = 0x%x mem_data = 0x%016llx", cmd_pa, mem_data);
 	// mmio write
 	descriptor.set_mmio_mem(cmd_pa, (char*)&mem_data, data_size);
