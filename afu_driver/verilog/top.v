//
// Copyright 2014 International Business Machines
//
// Licensed under the Apache License, Version 2.0 (the "License");
// you may not use this file except in compliance with the License.
// You may obtain a copy of the License at
//
//     http://www.apache.org/licenses/LICENSE-2.0
//
// Unless required by applicable law or agreed to in writing, software
// distributed under the License is distributed on an "AS IS" BASIS,
// WITHOUT WARRANTIES OR CONDITIONS OF ANY KIND, either express or implied.
// See the License for the specific language governing permissions and
// limitations under the License.
//

`timescale 1ns / 1ns

module top (
  output          breakpoint
);

   import "DPI-C" function void tlx_bfm_init( );
   import "DPI-C" function void set_simulation_time(input [0:63] simulationTime);
   import "DPI-C" function void get_simuation_error(inout simulationError);
   import "DPI-C" function void tlx_bfm(
                                input tlx_clock,
                                input afu_clock,
                                input reset,
				// Table 1: TLX to AFU Response Interface
				inout             tlx_afu_resp_valid_top,
				inout [7:0]       tlx_afu_resp_opcode_top,
				inout [15:0]      tlx_afu_resp_afutag_top,
				inout [3:0]       tlx_afu_resp_code_top,
				inout [5:0]       tlx_afu_resp_pg_size_top,
				inout [1:0]       tlx_afu_resp_dl_top,
				inout [1:0]       tlx_afu_resp_dp_top,
				inout [23:0]      tlx_afu_resp_host_tag_top,
				inout [17:0]      tlx_afu_resp_addr_tag_top,
				inout [3:0]       tlx_afu_resp_cache_state_top,

				//	Table 2: TLX Response Credit Interface
				input		  afu_tlx_resp_credit_top,
				input	[6:0]	  afu_tlx_resp_initial_credit_top,

				//	Table 3: TLX to AFU Command Interface
				inout             tlx_afu_cmd_valid_top,
				inout [7:0]       tlx_afu_cmd_opcode_top,
				inout [15:0]      tlx_afu_cmd_capptag_top,
				inout [1:0]       tlx_afu_cmd_dl_top,
				inout [2:0]       tlx_afu_cmd_pl_top,
				inout [63:0]      tlx_afu_cmd_be_top,
				inout             tlx_afu_cmd_end_top,
				inout             tlx_afu_cmd_t_top,
				inout [63:0]      tlx_afu_cmd_pa_top,
				inout [3:0]       tlx_afu_cmd_flag_top,
				inout             tlx_afu_cmd_os_top,

				//	Table 4: TLX Command Credit Interface
				input			afu_tlx_cmd_credit_top,
				input	[6:0]		afu_tlx_cmd_initial_credit_top,

				//	Table 5: TLX to AFU Response Data Interface
				inout             tlx_afu_resp_data_valid_top,
				inout [511:0]     tlx_afu_resp_data_bus_top,
				inout             tlx_afu_resp_data_bdi_top,
				input			afu_tlx_resp_rd_req_top,
				input	[2:0]		afu_tlx_resp_rd_cnt_top,

				//	Table 6: TLX to AFU Command Data Interface
				inout             tlx_afu_cmd_data_valid_top,
				inout [511:0]     tlx_afu_cmd_data_bus_top,
				inout             tlx_afu_cmd_data_bdi_top,
				input			afu_tlx_cmd_rd_req_top,
				input	[2:0]		afu_tlx_cmd_rd_cnt_top,

				//	Table 7: TLX Framer credit interface
				inout             tlx_afu_resp_credit_top,
				inout             tlx_afu_resp_data_credit_top,
				inout             tlx_afu_cmd_credit_top,
				inout             tlx_afu_cmd_data_credit_top,
				inout [2:0]       tlx_afu_cmd_resp_initial_credit_top,
				inout [4:0]       tlx_afu_data_initial_credit_top,

				//	Table 8: TLX Framer Command Interface
				input			afu_tlx_cmd_valid_top,
				input	[7:0]		afu_tlx_cmd_opcode_top,
				input	[11:0]		afu_tlx_cmd_actag_top,
				input	[3:0]		afu_tlx_cmd_stream_id_top,
				input	[67:0]		afu_tlx_cmd_ea_or_obj_top,
				input	[15:0]		afu_tlx_cmd_afutag_top,
				input	[1:0]		afu_tlx_cmd_dl_top,
				input	[2:0]		afu_tlx_cmd_pl_top,
				input			afu_tlx_cmd_os_top,
				input	[63:0]		afu_tlx_cmd_be_top,
				input	[3:0]		afu_tlx_cmd_flag_top,
				input			afu_tlx_cmd_endian_top,
				input	[15:0]		afu_tlx_cmd_bdf_top,
				input	[19:0]		afu_tlx_cmd_pasid_top,
				input	[5:0]		afu_tlx_cmd_pg_size_top,
				input	[511:0]		afu_tlx_cdata_bus_top,
				input			afu_tlx_cdata_bdi_top,// TODO: TLX Ref Design doc lists this as afu_tlx_cdata_bad
				input			afu_tlx_cdata_valid_top,

				//	Table 9: TLX Framer Response Interface
				input			afu_tlx_resp_valid_top,
				input  [7:0]		afu_tlx_resp_opcode_top,
				input  [1:0]		afu_tlx_resp_dl_top,
				input  [15:0]		afu_tlx_resp_capptag_top,
				input  [1:0]		afu_tlx_resp_dp_top,
				input  [3:0]		afu_tlx_resp_code_top,
				input			afu_tlx_rdata_valid_top,
				input  [511:0]		afu_tlx_rdata_bus_top,
				input			afu_tlx_rdata_bdi_top,

				// These signals do not appear on the RefDesign Doc. However it is present
				// on the TLX spec
				inout             afu_cfg_in_rcv_tmpl_capability_0_top,
				inout             afu_cfg_in_rcv_tmpl_capability_1_top,
				inout             afu_cfg_in_rcv_tmpl_capability_2_top,
				inout             afu_cfg_in_rcv_tmpl_capability_3_top,
				inout [3:0]       afu_cfg_in_rcv_rate_capability_0_top,
				inout [3:0]       afu_cfg_in_rcv_rate_capability_1_top,
				inout [3:0]       afu_cfg_in_rcv_rate_capability_2_top,
				inout [3:0]       afu_cfg_in_rcv_rate_capability_3_top,
				inout             tlx_afu_ready_top
                                       );

   parameter RESET_CYCLES = 9;
   reg             tlx_clock;
   reg             afu_clock;
   reg             reset;
  // Table 1: TLX to AFU Response Interface
   reg             tlx_afu_resp_valid_top;
   reg [7:0]       tlx_afu_resp_opcode_top;
   reg [15:0]      tlx_afu_resp_afutag_top;
   reg [3:0]       tlx_afu_resp_code_top;
   reg [5:0]       tlx_afu_resp_pg_size_top;
   reg [1:0]       tlx_afu_resp_dl_top;
   reg [1:0]       tlx_afu_resp_dp_top;
   reg [23:0]      tlx_afu_resp_host_tag_top;
   reg [17:0]      tlx_afu_resp_addr_tag_top;
   reg [3:0]       tlx_afu_resp_cache_state_top;

//	Table 3: TLX to AFU Command Interface
   reg             tlx_afu_cmd_valid_top;
   reg [7:0]       tlx_afu_cmd_opcode_top;
   reg [15:0]      tlx_afu_cmd_capptag_top;
   reg [1:0]       tlx_afu_cmd_dl_top;
   reg [2:0]       tlx_afu_cmd_pl_top;
   reg [63:0]      tlx_afu_cmd_be_top;
   reg             tlx_afu_cmd_end_top;
   reg             tlx_afu_cmd_t_top;
   reg [63:0]      tlx_afu_cmd_pa_top;
   reg [3:0]       tlx_afu_cmd_flag_top;
   reg             tlx_afu_cmd_os_top;

//	Table 5: TLX to AFU Response Data Interface
   reg             tlx_afu_resp_data_valid_top;
   reg [511:0]     tlx_afu_resp_data_bus_top;
   reg             tlx_afu_resp_data_bdi_top;

//	Table 6: TLX to AFU Command Data Interface
   reg             tlx_afu_cmd_data_valid_top;
   reg [511:0]     tlx_afu_cmd_data_bus_top;
   reg             tlx_afu_cmd_data_bdi_top;

//	Table 7: TLX Framer credit interface
   reg             tlx_afu_resp_credit_top;
   reg             tlx_afu_resp_data_credit_top;
   reg             tlx_afu_cmd_credit_top;
   reg             tlx_afu_cmd_data_credit_top;
   reg [2:0]       tlx_afu_cmd_resp_initial_credit_top;
   reg [4:0]       tlx_afu_data_initial_credit_top;

  // These signals do not appear on the RefDesign Doc. However it is present
  // on the TLX spec
   reg             afu_cfg_in_rcv_tmpl_capability_0_top;
   reg             afu_cfg_in_rcv_tmpl_capability_1_top;
   reg             afu_cfg_in_rcv_tmpl_capability_2_top;
   reg             afu_cfg_in_rcv_tmpl_capability_3_top;
   reg [3:0]       afu_cfg_in_rcv_rate_capability_0_top;
   reg [3:0]       afu_cfg_in_rcv_rate_capability_1_top;
   reg [3:0]       afu_cfg_in_rcv_rate_capability_2_top;
   reg [3:0]       afu_cfg_in_rcv_rate_capability_3_top;
   reg             tlx_afu_ready_top;

//	Table 2: TLX Response Credit Interface
   reg			afu_tlx_resp_credit_top               ;
   reg	[6:0]		afu_tlx_resp_initial_credit_top               ;

//	Table 4: TLX Command Credit Interface
   reg			afu_tlx_cmd_credit_top               ;
   reg	[6:0]		afu_tlx_cmd_initial_credit_top               ;

//	Table 5: TLX to AFU Response Data Interface
   reg			afu_tlx_resp_rd_req_top               ;
   reg	[2:0]		afu_tlx_resp_rd_cnt_top               ;

//	Table 6: TLX to AFU Command Data Interface
   reg			afu_tlx_cmd_rd_req_top               ;
   reg	[2:0]		afu_tlx_cmd_rd_cnt_top               ;

//	Table 8: TLX Framer Command Interface
   reg			afu_tlx_cmd_valid_top                ;
   reg	[7:0]		afu_tlx_cmd_opcode_top               ;
   reg	[11:0]		afu_tlx_cmd_actag_top                ;
   reg	[3:0]		afu_tlx_cmd_stream_id_top            ;
   reg	[67:0]		afu_tlx_cmd_ea_or_obj_top            ;
   reg	[15:0]		afu_tlx_cmd_afutag_top               ;
   reg	[1:0]		afu_tlx_cmd_dl_top                   ;
   reg	[2:0]		afu_tlx_cmd_pl_top                   ;
   reg			afu_tlx_cmd_os_top                   ;
   reg	[63:0]		afu_tlx_cmd_be_top                   ;
   reg	[3:0]		afu_tlx_cmd_flag_top                 ;
   reg			afu_tlx_cmd_endian_top               ;
   reg	[15:0]		afu_tlx_cmd_bdf_top                  ;
   reg	[19:0]		afu_tlx_cmd_pasid_top                ;
   reg	[5:0]		afu_tlx_cmd_pg_size_top              ;
   reg	[511:0]		afu_tlx_cdata_bus_top                  ;
   reg			afu_tlx_cdata_bdi_top               ;	// TODO: TLX Ref Design doc lists this as afu_tlx_cdata_bad
   reg			afu_tlx_cdata_valid_top               ;

//	Table 9: TLX Framer Response Interface
   reg			afu_tlx_resp_valid_top               ;
   reg	[7:0]		afu_tlx_resp_opcode_top               ;
   reg	[1:0]		afu_tlx_resp_dl_top               ;
   reg	[15:0]		afu_tlx_resp_capptag_top               ;
   reg	[1:0]		afu_tlx_resp_dp_top               ;
   reg	[3:0]		afu_tlx_resp_code_top               ;
   reg			afu_tlx_rdata_valid_top               ;
   reg	[511:0]		afu_tlx_rdata_bus_top               ;
   reg			afu_tlx_rdata_bdi_top               ;

//	Table 10: TLX Framer Template Configuration
   reg			afu_cfg_xmit_tmpl_config_0_top               ;
   reg			afu_cfg_xmit_tmpl_config_1_top               ;
   reg			afu_cfg_xmit_tmpl_config_2_top               ;
   reg			afu_cfg_xmit_tmpl_config_3_top               ;
   reg	[3:0]		afu_cfg_xmit_rate_config_0_top               ;
   reg	[3:0]		afu_cfg_xmit_rate_config_1_top               ;
   reg	[3:0]		afu_cfg_xmit_rate_config_2_top               ;
   reg	[3:0]		afu_cfg_xmit_rate_config_3_top               ;
 // Wires for AFU o/p
//	Table 2: TLX Response Credit Interface
   wire			afu_tlx_resp_credit               ;
   wire	[6:0]		afu_tlx_resp_initial_credit               ;

//	Table 4: TLX Command Credit Interface
   wire			afu_tlx_cmd_credit               ;
   wire	[6:0]		afu_tlx_cmd_initial_credit               ;

//	Table 5: TLX to AFU Response Data Interface
   wire			afu_tlx_resp_rd_req               ;
   wire	[2:0]		afu_tlx_resp_rd_cnt               ;

//	Table 6: TLX to AFU Command Data Interface
   wire			afu_tlx_cmd_rd_req               ;
   wire	[2:0]		afu_tlx_cmd_rd_cnt               ;

//	Table 8: TLX Framer Command Interface
   wire			afu_tlx_cmd_valid                ;
   wire	[7:0]		afu_tlx_cmd_opcode               ;
   wire	[11:0]		afu_tlx_cmd_actag                ;
   wire	[3:0]		afu_tlx_cmd_stream_id            ;
   wire	[67:0]		afu_tlx_cmd_ea_or_obj            ;
   wire	[15:0]		afu_tlx_cmd_afutag               ;
   wire	[1:0]		afu_tlx_cmd_dl                   ;
   wire	[2:0]		afu_tlx_cmd_pl                   ;
   wire			afu_tlx_cmd_os                   ;
   wire	[63:0]		afu_tlx_cmd_be                   ;
   wire	[3:0]		afu_tlx_cmd_flag                 ;
   wire			afu_tlx_cmd_endian               ;
   wire	[15:0]		afu_tlx_cmd_bdf                  ;
   wire	[19:0]		afu_tlx_cmd_pasid                ;
   wire	[5:0]		afu_tlx_cmd_pg_size              ;
   wire	[511:0]		afu_tlx_cdata_bus                  ;
   wire			afu_tlx_cdata_bdi               ;	// TODO: TLX Ref Design doc lists this as afu_tlx_cdata_bad
   wire			afu_tlx_cdata_valid               ;

//	Table 9: TLX Framer Response Interface
   wire			afu_tlx_resp_valid               ;
   wire	[7:0]		afu_tlx_resp_opcode               ;
   wire	[1:0]		afu_tlx_resp_dl               ;
   wire	[15:0]		afu_tlx_resp_capptag               ;
   wire	[1:0]		afu_tlx_resp_dp               ;
   wire	[3:0]		afu_tlx_resp_code               ;
   wire			afu_tlx_rdata_valid               ;
   wire	[511:0]		afu_tlx_rdata_bus               ;
   wire			afu_tlx_rdata_bdi               ;

//	Table 10: TLX Framer Template Configuration
   wire			afu_cfg_xmit_tmpl_config_0               ;
   wire			afu_cfg_xmit_tmpl_config_1               ;
   wire			afu_cfg_xmit_tmpl_config_2               ;
   wire			afu_cfg_xmit_tmpl_config_3               ;
   wire	[3:0]		afu_cfg_xmit_rate_config_0               ;
   wire	[3:0]		afu_cfg_xmit_rate_config_1               ;
   wire	[3:0]		afu_cfg_xmit_rate_config_2               ;
   wire	[3:0]		afu_cfg_xmit_rate_config_3               ;

// Other wires
  // Table 1: TLX to AFU Response Interface
   wire             tlx_afu_resp_valid;
   wire [7:0]       tlx_afu_resp_opcode;
   wire [15:0]      tlx_afu_resp_afutag;
   wire [3:0]       tlx_afu_resp_code;
   wire [5:0]       tlx_afu_resp_pg_size;
   wire [1:0]       tlx_afu_resp_dl;
   wire [1:0]       tlx_afu_resp_dp;
   wire [23:0]      tlx_afu_resp_host_tag;
   wire [17:0]      tlx_afu_resp_addr_tag;
   wire [3:0]       tlx_afu_resp_cache_state;

//	Table 3: TLX to AFU Command Interface
   wire             tlx_afu_cmd_valid;
   wire [7:0]       tlx_afu_cmd_opcode;
   wire [15:0]      tlx_afu_cmd_capptag;
   wire [1:0]       tlx_afu_cmd_dl;
   wire [2:0]       tlx_afu_cmd_pl;
   wire [63:0]      tlx_afu_cmd_be;
   wire             tlx_afu_cmd_end;
   wire             tlx_afu_cmd_t;
   wire [63:0]      tlx_afu_cmd_pa;
   wire [3:0]       tlx_afu_cmd_flag;
   wire             tlx_afu_cmd_os;

//	Table 5: TLX to AFU Response Data Interface
   wire             tlx_afu_resp_data_valid;
   wire [511:0]     tlx_afu_resp_data_bus;
   wire             tlx_afu_resp_data_bdi;

//	Table 6: TLX to AFU Command Data Interface
   wire             tlx_afu_cmd_data_valid;
   wire [511:0]     tlx_afu_cmd_data_bus;
   wire             tlx_afu_cmd_data_bdi;

//	Table 7: TLX Framer credit interface
   wire             tlx_afu_resp_credit;
   wire             tlx_afu_resp_data_credit;
   wire             tlx_afu_cmd_credit;
   wire             tlx_afu_cmd_data_credit;
   wire [2:0]       tlx_afu_cmd_resp_initial_credit;
   wire [4:0]       tlx_afu_data_initial_credit;

  // These signals do not appear on the RefDesign Doc. However it is present
  // on the TLX spec
   wire             afu_cfg_in_rcv_tmpl_capability_0;
   wire             afu_cfg_in_rcv_tmpl_capability_1;
   wire             afu_cfg_in_rcv_tmpl_capability_2;
   wire             afu_cfg_in_rcv_tmpl_capability_3;
   wire [3:0]       afu_cfg_in_rcv_rate_capability_0;
   wire [3:0]       afu_cfg_in_rcv_rate_capability_1;
   wire [3:0]       afu_cfg_in_rcv_rate_capability_2;
   wire [3:0]       afu_cfg_in_rcv_rate_capability_3;
   wire             tlx_afu_ready;
 // Integers
  integer         i;
  integer         resetCnt;
 // Sim related variables
  reg [0:63]      simulationTime ;
  reg             simulationError;

initial begin
    resetCnt = 0;
    i = 0;
    tlx_clock				<= 0;
    afu_clock				<= 0;
    reset   				<= 1;

  // Table 1: TLX to AFU Response Interface
    tlx_afu_resp_valid_top			<= 0;
    tlx_afu_resp_opcode_top			<= 8'b0;
    tlx_afu_resp_afutag_top			<= 16'b0;
    tlx_afu_resp_code_top			<= 4'b0;
    tlx_afu_resp_pg_size_top		<= 6'b0;
    tlx_afu_resp_dl_top			<= 2'b0;
    tlx_afu_resp_dp_top			<= 2'b0;
    tlx_afu_resp_host_tag_top		<= 24'b0;
    tlx_afu_resp_addr_tag_top		<= 18'b0;
    tlx_afu_resp_cache_state_top		<= 4'b0;

//	Table 3: TLX to AFU Command Interface
    tlx_afu_cmd_valid_top			<= 0;
    tlx_afu_cmd_opcode_top			<= 8'b0;
    tlx_afu_cmd_capptag_top			<= 16'b0;
    tlx_afu_cmd_dl_top			<= 2'b0;
    tlx_afu_cmd_pl_top			<= 3'b0;
    tlx_afu_cmd_be_top			<= 64'b0;
    tlx_afu_cmd_end_top			<= 0;
    tlx_afu_cmd_t_top			<= 0;
    tlx_afu_cmd_pa_top			<= 64'b0;
    tlx_afu_cmd_flag_top			<= 4'b0;
    tlx_afu_cmd_os_top			<= 0;

//	Table 5: TLX to AFU Response Data Interface
    tlx_afu_resp_data_valid_top		<= 0;
    tlx_afu_resp_data_bus_top		<= 512'b0;
    tlx_afu_resp_data_bdi_top		<= 0;

//	Table 6: TLX to AFU Command Data Interface
    tlx_afu_cmd_data_valid_top		<= 0;
    tlx_afu_cmd_data_bus_top		<= 512'b0;
    tlx_afu_cmd_data_bdi_top		<= 0;

//	Table 7: TLX Framer credit interface
    tlx_afu_resp_credit_top			<= 0;
    tlx_afu_resp_data_credit_top		<= 0;
    tlx_afu_cmd_credit_top			<= 0;
    tlx_afu_cmd_data_credit_top		<= 0;
    tlx_afu_cmd_resp_initial_credit_top	<= 3'b101;
    tlx_afu_data_initial_credit_top		<= 5'b01010;

  // These signals do not appear on the RefDesign Doc. However it is present
  // on the TLX spec
    afu_cfg_in_rcv_tmpl_capability_0_top	<= 0;
    afu_cfg_in_rcv_tmpl_capability_1_top	<= 0;
    afu_cfg_in_rcv_tmpl_capability_2_top	<= 0;
    afu_cfg_in_rcv_tmpl_capability_3_top	<= 0;
    afu_cfg_in_rcv_rate_capability_0_top	<= 4'b0;
    afu_cfg_in_rcv_rate_capability_1_top	<= 4'b0;
    afu_cfg_in_rcv_rate_capability_2_top	<= 4'b0;
    afu_cfg_in_rcv_rate_capability_3_top	<= 4'b0;
    tlx_afu_ready_top			<= 1;

end

  // Clock generation

  always begin
    #2 tlx_clock = !tlx_clock;
  end

  always @ (posedge tlx_clock) begin
    afu_clock = !afu_clock;
  end

  always @ ( tlx_clock ) begin
    if(resetCnt < 30)
      resetCnt = resetCnt + 1;
    else
      i = 1;
  end

  always @ ( tlx_clock ) begin
    if(resetCnt == RESET_CYCLES + 2)
      tlx_bfm_init();
  end

  always @ ( tlx_clock ) begin
    if(resetCnt < RESET_CYCLES)
      reset = 1'b1;
    else
      reset = 1'b0;
  end

  always @ (posedge tlx_clock) begin
   afu_tlx_resp_credit_top               <= afu_tlx_resp_credit;
   afu_tlx_resp_initial_credit_top       <= afu_tlx_resp_initial_credit;
   afu_tlx_cmd_credit_top                <= afu_tlx_cmd_credit;
   afu_tlx_cmd_initial_credit_top        <= afu_tlx_cmd_initial_credit;
   afu_tlx_resp_rd_req_top               <= afu_tlx_resp_rd_req;
   afu_tlx_resp_rd_cnt_top               <= afu_tlx_resp_rd_cnt;
   afu_tlx_cmd_rd_req_top                <= afu_tlx_cmd_rd_req;
   afu_tlx_cmd_rd_cnt_top                <= afu_tlx_cmd_rd_cnt;
   afu_tlx_cmd_valid_top                 <= afu_tlx_cmd_valid;
   afu_tlx_cmd_opcode_top                <= afu_tlx_cmd_opcode;
   afu_tlx_cmd_actag_top                 <= afu_tlx_cmd_actag;
   afu_tlx_cmd_stream_id_top             <= afu_tlx_cmd_stream_id;
   afu_tlx_cmd_ea_or_obj_top             <= afu_tlx_cmd_ea_or_obj;
   afu_tlx_cmd_afutag_top                <= afu_tlx_cmd_afutag;
   afu_tlx_cmd_dl_top                    <= afu_tlx_cmd_dl;
   afu_tlx_cmd_pl_top                    <= afu_tlx_cmd_pl;
   afu_tlx_cmd_os_top                    <= afu_tlx_cmd_os;
   afu_tlx_cmd_be_top                    <= afu_tlx_cmd_be;
   afu_tlx_cmd_flag_top                  <= afu_tlx_cmd_flag;
   afu_tlx_cmd_endian_top                <= afu_tlx_cmd_endian;
   afu_tlx_cmd_bdf_top                   <= afu_tlx_cmd_bdf;
   afu_tlx_cmd_pasid_top                 <= afu_tlx_cmd_pasid;
   afu_tlx_cmd_pg_size_top               <= afu_tlx_cmd_pg_size;
   afu_tlx_cdata_bus_top                 <= afu_tlx_cdata_bus;
   afu_tlx_cdata_bdi_top                 <= afu_tlx_cdata_bdi;
   afu_tlx_cdata_valid_top               <= afu_tlx_cdata_valid;
   afu_tlx_resp_valid_top                <= afu_tlx_resp_valid;
   afu_tlx_resp_opcode_top               <= afu_tlx_resp_opcode;
   afu_tlx_resp_dl_top                   <= afu_tlx_resp_dl;
   afu_tlx_resp_capptag_top              <= afu_tlx_resp_capptag;
   afu_tlx_resp_dp_top                   <= afu_tlx_resp_dp;
   afu_tlx_resp_code_top                 <= afu_tlx_resp_code;
   afu_tlx_rdata_valid_top               <= afu_tlx_rdata_valid;
   afu_tlx_rdata_bus_top                 <= afu_tlx_rdata_bus;
   afu_tlx_rdata_bdi_top                 <= afu_tlx_rdata_bdi;
   afu_cfg_xmit_tmpl_config_0_top        <= afu_cfg_xmit_tmpl_config_0;
   afu_cfg_xmit_tmpl_config_1_top        <= afu_cfg_xmit_tmpl_config_1;
   afu_cfg_xmit_tmpl_config_2_top        <= afu_cfg_xmit_tmpl_config_2;
   afu_cfg_xmit_tmpl_config_3_top        <= afu_cfg_xmit_tmpl_config_3;
   afu_cfg_xmit_rate_config_0_top        <= afu_cfg_xmit_rate_config_0;
   afu_cfg_xmit_rate_config_1_top        <= afu_cfg_xmit_rate_config_1;
   afu_cfg_xmit_rate_config_2_top        <= afu_cfg_xmit_rate_config_2;
   afu_cfg_xmit_rate_config_3_top        <= afu_cfg_xmit_rate_config_3;
  end

// Pass Through Signals
  // Table 1: TLX to AFU Response Interface
    assign	tlx_afu_resp_valid		= tlx_afu_resp_valid_top;
    assign	tlx_afu_resp_opcode		= tlx_afu_resp_opcode_top;
    assign	tlx_afu_resp_afutag		= tlx_afu_resp_afutag_top;
    assign	tlx_afu_resp_code		= tlx_afu_resp_code_top;
    assign	tlx_afu_resp_pg_size		= tlx_afu_resp_pg_size_top;
    assign	tlx_afu_resp_dl			= tlx_afu_resp_dl_top;
    assign	tlx_afu_resp_dp			= tlx_afu_resp_dp_top;
    assign	tlx_afu_resp_host_tag		= tlx_afu_resp_host_tag_top;
    assign	tlx_afu_resp_addr_tag		= tlx_afu_resp_addr_tag_top;
    assign	tlx_afu_resp_cache_state	= tlx_afu_resp_cache_state_top;

//	Table 3: TLX to AFU Command Interface
    assign	tlx_afu_cmd_valid		= tlx_afu_cmd_valid_top;
    assign	tlx_afu_cmd_opcode		= tlx_afu_cmd_opcode_top;
    assign	tlx_afu_cmd_capptag		= tlx_afu_cmd_capptag_top;
    assign	tlx_afu_cmd_dl			= tlx_afu_cmd_dl_top;
    assign	tlx_afu_cmd_pl			= tlx_afu_cmd_pl_top;
    assign	tlx_afu_cmd_be			= tlx_afu_cmd_be_top;
    assign	tlx_afu_cmd_end			= tlx_afu_cmd_end_top;
    assign	tlx_afu_cmd_t			= tlx_afu_cmd_t_top;
    assign	tlx_afu_cmd_pa			= tlx_afu_cmd_pa_top;
    assign	tlx_afu_cmd_flag		= tlx_afu_cmd_flag_top;
    assign	tlx_afu_cmd_os			= tlx_afu_cmd_os_top;

//	Table 5: TLX to AFU Response Data Interface
    assign	tlx_afu_resp_data_valid		= tlx_afu_resp_data_valid_top;
    assign	tlx_afu_resp_data_bus		= tlx_afu_resp_data_bus_top;
    assign	tlx_afu_resp_data_bdi		= tlx_afu_resp_data_bdi_top;

//	Table 6: TLX to AFU Command Data Interface
    assign	tlx_afu_cmd_data_valid		= tlx_afu_cmd_data_valid_top;
    assign	tlx_afu_cmd_data_bus		= tlx_afu_cmd_data_bus_top;
    assign	tlx_afu_cmd_data_bdi		= tlx_afu_cmd_data_bdi_top;

//	Table 7: TLX Framer credit interface
    assign	tlx_afu_resp_credit			= tlx_afu_resp_credit_top;
    assign	tlx_afu_resp_data_credit		= tlx_afu_resp_data_credit_top;
    assign	tlx_afu_cmd_credit			= tlx_afu_cmd_credit_top;
    assign	tlx_afu_cmd_data_credit		= tlx_afu_cmd_data_credit_top;
    assign	tlx_afu_cmd_resp_initial_credit	= tlx_afu_cmd_resp_initial_credit_top;
    assign	tlx_afu_data_initial_credit		= tlx_afu_data_initial_credit_top;

  // These signals do not appear on the RefDesign Doc. However it is present
  // on the TLX spec
    assign	afu_cfg_in_rcv_tmpl_capability_0	= afu_cfg_in_rcv_tmpl_capability_0_top;
    assign	afu_cfg_in_rcv_tmpl_capability_1	= afu_cfg_in_rcv_tmpl_capability_1_top;
    assign	afu_cfg_in_rcv_tmpl_capability_2	= afu_cfg_in_rcv_tmpl_capability_2_top;
    assign	afu_cfg_in_rcv_tmpl_capability_3	= afu_cfg_in_rcv_tmpl_capability_3_top;
    assign	afu_cfg_in_rcv_rate_capability_0	= afu_cfg_in_rcv_rate_capability_0_top;
    assign	afu_cfg_in_rcv_rate_capability_1	= afu_cfg_in_rcv_rate_capability_1_top;
    assign	afu_cfg_in_rcv_rate_capability_2	= afu_cfg_in_rcv_rate_capability_2_top;
    assign	afu_cfg_in_rcv_rate_capability_3	= afu_cfg_in_rcv_rate_capability_3_top;
    assign	tlx_afu_ready			= tlx_afu_ready_top;

  always @ ( tlx_clock ) begin
    simulationTime = $time;
    set_simulation_time(simulationTime);
    tlx_bfm( tlx_clock,
             afu_clock,
             reset,
				// Table 1: TLX to AFU Response Interface
	tlx_afu_resp_valid_top,
	tlx_afu_resp_opcode_top,
	tlx_afu_resp_afutag_top,
	tlx_afu_resp_code_top,
	tlx_afu_resp_pg_size_top,
	tlx_afu_resp_dl_top,
	tlx_afu_resp_dp_top,
	tlx_afu_resp_host_tag_top,
	tlx_afu_resp_addr_tag_top,
	tlx_afu_resp_cache_state_top,

				//	Table 2: TLX Response Credit Interface
	afu_tlx_resp_credit_top,
	afu_tlx_resp_initial_credit_top,

				//	Table 3: TLX to AFU Command Interface
	tlx_afu_cmd_valid_top,
	tlx_afu_cmd_opcode_top,
	tlx_afu_cmd_capptag_top,
	tlx_afu_cmd_dl_top,
	tlx_afu_cmd_pl_top,
	tlx_afu_cmd_be_top,
	tlx_afu_cmd_end_top,
	tlx_afu_cmd_t_top,
	tlx_afu_cmd_pa_top,
	tlx_afu_cmd_flag_top,
	tlx_afu_cmd_os_top,

				//	Table 4: TLX Command Credit Interface
	afu_tlx_cmd_credit_top,
	afu_tlx_cmd_initial_credit_top,

				//	Table 5: TLX to AFU Response Data Interface
	tlx_afu_resp_data_valid_top,
	tlx_afu_resp_data_bus_top,
	tlx_afu_resp_data_bdi_top,
	afu_tlx_resp_rd_req_top,
	afu_tlx_resp_rd_cnt_top,

				//	Table 6: TLX to AFU Command Data Interface
	tlx_afu_cmd_data_valid_top,
	tlx_afu_cmd_data_bus_top,
	tlx_afu_cmd_data_bdi_top,
	afu_tlx_cmd_rd_req_top,
	afu_tlx_cmd_rd_cnt_top,

				//	Table 7: TLX Framer credit interface
	tlx_afu_resp_credit_top,
	tlx_afu_resp_data_credit_top,
	tlx_afu_cmd_credit_top,
	tlx_afu_cmd_data_credit_top,
	tlx_afu_cmd_resp_initial_credit_top,
	tlx_afu_data_initial_credit_top,

				//	Table 8: TLX Framer Command Interface
	afu_tlx_cmd_valid_top,
	afu_tlx_cmd_opcode_top,
	afu_tlx_cmd_actag_top,
	afu_tlx_cmd_stream_id_top,
	afu_tlx_cmd_ea_or_obj_top,
	afu_tlx_cmd_afutag_top,
	afu_tlx_cmd_dl_top,
	afu_tlx_cmd_pl_top,
	afu_tlx_cmd_os_top,
	afu_tlx_cmd_be_top,
	afu_tlx_cmd_flag_top,
	afu_tlx_cmd_endian_top,
	afu_tlx_cmd_bdf_top,
	afu_tlx_cmd_pasid_top,
	afu_tlx_cmd_pg_size_top,
	afu_tlx_cdata_bus_top,
	afu_tlx_cdata_bdi_top,// TODO: TLX Ref Design doc lists this as afu_tlx_cdata_bad
	afu_tlx_cdata_valid_top,

				//	Table 9: TLX Framer Response Interface
	afu_tlx_resp_valid_top,
	afu_tlx_resp_opcode_top,
	afu_tlx_resp_dl_top,
	afu_tlx_resp_capptag_top,
	afu_tlx_resp_dp_top,
	afu_tlx_resp_code_top,
	afu_tlx_rdata_valid_top,
	afu_tlx_rdata_bus_top,
	afu_tlx_rdata_bdi_top,

// These signals do not appear on the RefDesign Doc. However it is present on the TLX spec
	afu_cfg_in_rcv_tmpl_capability_0_top,
	afu_cfg_in_rcv_tmpl_capability_1_top,
	afu_cfg_in_rcv_tmpl_capability_2_top,
	afu_cfg_in_rcv_tmpl_capability_3_top,
	afu_cfg_in_rcv_rate_capability_0_top,
	afu_cfg_in_rcv_rate_capability_1_top,
	afu_cfg_in_rcv_rate_capability_2_top,
	afu_cfg_in_rcv_rate_capability_3_top,
	tlx_afu_ready_top
    );
  end

  always @ (negedge tlx_clock) begin
    get_simuation_error(simulationError);
  end

  always @ (posedge tlx_clock) begin
    if(simulationError)
      $finish;
  end

<<<<<<< HEAD
=======
//  mcp3_top a0 (		- UMA 30/Mar/2017 - the top instance name on
//  mcp changed
>>>>>>> 0aeb9598
  afu_top_mcp3 a0 (
    .clock_tlx(tlx_clock),
    .clock_afu(afu_clock),
    .reset(reset),
  // Table 1: TLX to AFU Response Interface
    .tlx_afu_resp_valid               (tlx_afu_resp_valid),
    .tlx_afu_resp_opcode              (tlx_afu_resp_opcode),
    .tlx_afu_resp_afutag              (tlx_afu_resp_afutag),
    .tlx_afu_resp_code                (tlx_afu_resp_code),
    .tlx_afu_resp_pg_size             (tlx_afu_resp_pg_size),
    .tlx_afu_resp_dl                  (tlx_afu_resp_dl),
    .tlx_afu_resp_dp                  (tlx_afu_resp_dp),
//    .tlx_afu_resp_host_tag          (tlx_afu_resp_host_tag), //    Reserved for CAPI4.0
    .tlx_afu_resp_addr_tag            (tlx_afu_resp_addr_tag),
//    .tlx_afu_resp_cache_state       (tlx_afu_resp_cache_state), //    Reserved for CAPI4.0

//	Table 2: TLX Response Credit Interface
    .afu_tlx_resp_credit              (afu_tlx_resp_credit),
    .afu_tlx_resp_initial_credit      (afu_tlx_resp_initial_credit),

//	Table 3: TLX to AFU Command Interface
    .tlx_afu_cmd_valid                (tlx_afu_cmd_valid),
    .tlx_afu_cmd_opcode               (tlx_afu_cmd_opcode),
    .tlx_afu_cmd_capptag              (tlx_afu_cmd_capptag),
    .tlx_afu_cmd_dl                   (tlx_afu_cmd_dl),
    .tlx_afu_cmd_pl                   (tlx_afu_cmd_pl),
    .tlx_afu_cmd_be                   (tlx_afu_cmd_be),
    .tlx_afu_cmd_end                  (tlx_afu_cmd_end),
    .tlx_afu_cmd_t                    (tlx_afu_cmd_t),
    .tlx_afu_cmd_pa                   (tlx_afu_cmd_pa),
    .tlx_afu_cmd_flag                 (tlx_afu_cmd_flag),
    .tlx_afu_cmd_os                   (tlx_afu_cmd_os),

//	Table 4: TLX Command Credit Interface
    .afu_tlx_cmd_credit               (afu_tlx_cmd_credit),
    .afu_tlx_cmd_initial_credit       (afu_tlx_cmd_initial_credit),

//	Table 5: TLX to AFU Response Data Interface
    .tlx_afu_resp_data_valid          (tlx_afu_resp_data_valid),
    .tlx_afu_resp_data_bus            (tlx_afu_resp_data_bus),
    .tlx_afu_resp_data_bdi            (tlx_afu_resp_data_bdi),
    .afu_tlx_resp_rd_req              (afu_tlx_resp_rd_req),
    .afu_tlx_resp_rd_cnt              (afu_tlx_resp_rd_cnt),

//	Table 6: TLX to AFU Command Data Interface
    .tlx_afu_cmd_data_valid           (tlx_afu_cmd_data_valid),
    .tlx_afu_cmd_data_bus             (tlx_afu_cmd_data_bus),
    .tlx_afu_cmd_data_bdi             (tlx_afu_cmd_data_bdi),
    .afu_tlx_cmd_rd_req               (afu_tlx_cmd_rd_req),
    .afu_tlx_cmd_rd_cnt               (afu_tlx_cmd_rd_cnt),

//	Table 7: TLX Framer credit interface
    .tlx_afu_resp_credit              (tlx_afu_resp_credit),
    .tlx_afu_resp_data_credit         (tlx_afu_resp_data_credit),
    .tlx_afu_cmd_credit               (tlx_afu_cmd_credit),
    .tlx_afu_cmd_data_credit          (tlx_afu_cmd_data_credit),
    .tlx_afu_cmd_resp_initial_credit  (tlx_afu_cmd_resp_initial_credit),
    .tlx_afu_data_initial_credit      (tlx_afu_data_initial_credit),

//	Table 8: TLX Framer Command Interface
    .afu_tlx_cmd_valid                (afu_tlx_cmd_valid),
    .afu_tlx_cmd_opcode               (afu_tlx_cmd_opcode),
    .afu_tlx_cmd_actag                (afu_tlx_cmd_actag),
    .afu_tlx_cmd_stream_id            (afu_tlx_cmd_stream_id),
    .afu_tlx_cmd_ea_or_obj            (afu_tlx_cmd_ea_or_obj),
    .afu_tlx_cmd_afutag               (afu_tlx_cmd_afutag),
    .afu_tlx_cmd_dl                   (afu_tlx_cmd_dl),
    .afu_tlx_cmd_pl                   (afu_tlx_cmd_pl),
    .afu_tlx_cmd_os                   (afu_tlx_cmd_os),
    .afu_tlx_cmd_be                   (afu_tlx_cmd_be),
    .afu_tlx_cmd_flag                 (afu_tlx_cmd_flag),
    .afu_tlx_cmd_endian               (afu_tlx_cmd_endian),
    .afu_tlx_cmd_bdf                  (afu_tlx_cmd_bdf),
    .afu_tlx_cmd_pasid                (afu_tlx_cmd_pasid),
    .afu_tlx_cmd_pg_size              (afu_tlx_cmd_pg_size),
    .afu_tlx_cdata_bus                (afu_tlx_cdata_bus),
    .afu_tlx_cdata_bdi                (afu_tlx_cdata_bdi),	// TODO: TLX Ref Design doc lists this as afu_tlx_cdata_bad
    .afu_tlx_cdata_valid              (afu_tlx_cdata_valid),

//	Table 9: TLX Framer Response Interface
    .afu_tlx_resp_valid               (afu_tlx_resp_valid),
    .afu_tlx_resp_opcode              (afu_tlx_resp_opcode),
    .afu_tlx_resp_dl                  (afu_tlx_resp_dl),
    .afu_tlx_resp_capptag             (afu_tlx_resp_capptag),
    .afu_tlx_resp_dp                  (afu_tlx_resp_dp),
    .afu_tlx_resp_code                (afu_tlx_resp_code),
    .afu_tlx_rdata_valid              (afu_tlx_rdata_valid),
    .afu_tlx_rdata_bus                (afu_tlx_rdata_bus),
    .afu_tlx_rdata_bdi                (afu_tlx_rdata_bdi),	// TODO: the name given in the spec for this signal is afu_tlx_rdata_bad

//	Table 10: TLX Framer Template Configuration
    .afu_cfg_xmit_tmpl_config_0       (afu_cfg_xmit_tmpl_config_0),
    .afu_cfg_xmit_tmpl_config_1       (afu_cfg_xmit_tmpl_config_1),
    .afu_cfg_xmit_tmpl_config_2       (afu_cfg_xmit_tmpl_config_2),
    .afu_cfg_xmit_tmpl_config_3       (afu_cfg_xmit_tmpl_config_3),
    .afu_cfg_xmit_rate_config_0       (afu_cfg_xmit_rate_config_0),
    .afu_cfg_xmit_rate_config_1       (afu_cfg_xmit_rate_config_1),
    .afu_cfg_xmit_rate_config_2       (afu_cfg_xmit_rate_config_2),
    .afu_cfg_xmit_rate_config_3       (afu_cfg_xmit_rate_config_3),

  // These signals do not appear on the RefDesign Doc. However it is present
  // on the TLX spec
    .afu_cfg_in_rcv_tmpl_capability_0 (afu_cfg_in_rcv_tmpl_capability_0),
    .afu_cfg_in_rcv_tmpl_capability_1 (afu_cfg_in_rcv_tmpl_capability_1),
    .afu_cfg_in_rcv_tmpl_capability_2 (afu_cfg_in_rcv_tmpl_capability_2),
    .afu_cfg_in_rcv_tmpl_capability_3 (afu_cfg_in_rcv_tmpl_capability_3),
    .afu_cfg_in_rcv_rate_capability_0 (afu_cfg_in_rcv_rate_capability_0),
    .afu_cfg_in_rcv_rate_capability_1 (afu_cfg_in_rcv_rate_capability_1),
    .afu_cfg_in_rcv_rate_capability_2 (afu_cfg_in_rcv_rate_capability_2),
    .afu_cfg_in_rcv_rate_capability_3 (afu_cfg_in_rcv_rate_capability_3),
    .tlx_afu_ready                    (tlx_afu_ready),
 // Added newly on the mcp3 release of 30/Mar/2017
    .afu_vpd_rden                     (),
    .afu_vpd_wren                     (),
    .afu_vpd_addr                     (),
    .afu_vpd_wdata                    (),
    .vpd_afu_done                     (1'b0),
    .vpd_afu_rdata                    (32'b0)
  );

endmodule<|MERGE_RESOLUTION|>--- conflicted
+++ resolved
@@ -670,11 +670,8 @@
       $finish;
   end
 
-<<<<<<< HEAD
-=======
 //  mcp3_top a0 (		- UMA 30/Mar/2017 - the top instance name on
 //  mcp changed
->>>>>>> 0aeb9598
   afu_top_mcp3 a0 (
     .clock_tlx(tlx_clock),
     .clock_afu(afu_clock),
