/*
 * Copyright 2014,2017 International Business Machines
 *
 * Licensed under the Apache License, Version 2.0 (the "License");
 * you may not use this file except in compliance with the License.
 * You may obtain a copy of the License at
 *
 *     http://www.apache.org/licenses/LICENSE-2.0
 *
 * Unless required by applicable law or agreed to in writing, software
 * distributed under the License is distributed on an "AS IS" BASIS,
 * WITHOUT WARRANTIES OR CONDITIONS OF ANY KIND, either express or implied.
 * See the License for the specific language governing permissions and
 * limitations under the License.
 */

#include "tlx_interface.h"
#include "utils.h"

#include <arpa/inet.h>
#include <string.h>
#include <sys/socket.h>
#include <netinet/in.h>
#include <netdb.h>
#include <errno.h>
#include <fcntl.h>
#include <stdio.h>
#include <unistd.h>



static int establish_protocol(struct AFU_EVENT *event)
{
	int bc, bl, bp, i;
	bp = 0;
	bl = 16;
	fd_set watchset;	/* fds to read from */
	uint8_t byte;
	uint32_t primary, secondary, tertiary;

	// Send protocol ID to other side of socket connection
	event->tbuf[0] = 'T';
	event->tbuf[1] = 'L';
	event->tbuf[2] = 'X';
	event->tbuf[3] = '\0';
	for (i = 0; i < 4; i++) {
		event->tbuf[4 + i] =
		    ((event->proto_primary) >> ((3 - i) * 8)) & 0xFF;
	}
	for (i = 0; i < 4; i++) {
		event->tbuf[8 + i] =
		    ((event->proto_secondary) >> ((3 - i) * 8)) & 0xFF;
	}
	for (i = 0; i < 4; i++) {
		event->tbuf[12 + i] =
		    ((event->proto_tertiary) >> ((3 - i) * 8)) & 0xFF;
	}
	while (bp < bl) {
		bc = send(event->sockfd, event->tbuf + bp, bl - bp, 0);
		if (bc < 0) {
			fprintf(stderr, "ERROR: establish_protocol: send failed: %s\n",
							strerror(errno));
			return TLX_TRANSMISSION_ERROR;
		}
		bp += bc;
	}

	// Get protocol ID from other side of socket connection
	bc = 0;
	FD_ZERO(&watchset);
	FD_SET(event->sockfd, &watchset);
	select(event->sockfd + 1, &watchset, NULL, NULL, NULL);
	while ((event->rbp < 16) && (bc != -1)) {
		if ((bc =
		     recv(event->sockfd, &(event->rbuf[event->rbp]), 1,
			  0)) == -1) {
			if (errno == EWOULDBLOCK) {
				select(event->sockfd + 1, &watchset, NULL, NULL,
				       NULL);
				continue;
			} else {
				return TLX_BAD_SOCKET;
			}
		}
		event->rbp += bc;
	}
	event->rbp = 0;

	if (strcmp((char *)event->rbuf, "TLX") != 0) {
		if (strcmp((char *)event->rbuf, "OCSE") == 0) {
			fprintf(stderr, "ERROR: establish_protocol: OCSE client attempted"
							" to connect directly, instead of relaying through the"
							" ocse server.\n");
		} else {
			fprintf(stderr, "ERROR: establish_protocol: Unrecognized protocol.\n");
		}
		return TLX_BAD_SOCKET;
	}

	primary = 0;
	for (i = 4; i < 8; i++) {
		byte = event->rbuf[i];
		primary <<= 8;
		primary += (uint32_t) byte;
	}

	secondary = 0;
	for (i = 8; i < 12; i++) {
		byte = event->rbuf[i];
		secondary <<= 8;
		secondary += (uint32_t) byte;
	}

	tertiary = 0;
	for (i = 12; i < 16; i++) {
		byte = event->rbuf[i];
		tertiary <<= 8;
		tertiary += (uint32_t) byte;
	}


	// Check for mis-matched primary level and error out if found
	if (primary != event->proto_primary) {
		printf("ERROR: Remote tlx_interface code using different TLX revision level!!\n");
		printf("\tLocal tlx_interface level:%d.%d.%d\n",
		       event->proto_primary, event->proto_secondary,
		       event->proto_tertiary);
		printf("\tRemote tlx_interface level:%d.%d.%d\n",
		       primary, secondary, tertiary);
		printf("Please check your #define setting in common/tlx_interface_t.h!!\n");
		printf("Please recompile libocl, ocse, your AFU and your application before rerunning!!\n");

		return TLX_VERSION_ERROR;
	}
	else
		return TLX_SUCCESS;


}

/* Call this at startup to reset all the event indicators */

void tlx_event_reset(struct AFU_EVENT *event)
{
	memset(event, 0, sizeof(*event));
	event->proto_primary = PROTOCOL_PRIMARY;
	event->proto_secondary = PROTOCOL_SECONDARY;
	event->proto_tertiary = PROTOCOL_TERTIARY;
}

/* Call this once after creation to initialize the AFU_EVENT structure and
 * open a socket conection to an AFU server.  This function initializes the
 * TLX side of the interface which is the client in the socket connection
 * server_host should be the name of the server hosting the simulation of
 * the AFU and port is the active port on that server. */

int tlx_init_afu_event(struct AFU_EVENT *event, char *server_host, int port)
{
	tlx_event_reset(event);
	//DO NOT set initial credit values to anything other than 0
	// AFU & ccse have to set them to valid values.
	// ocse has to WAIT until AFU sets initial value before sending first
	// config_read cmd.
	event->tlx_afu_cmd_resp_initial_credit = 0;
	event->tlx_afu_data_initial_credit = 0;
	event->afu_tlx_cmd_credits_available = 0;
	event->afu_tlx_resp_credits_available = 0;
	event->tlx_afu_credit_valid = 1;//do we really need to do this
	event->rbp = 0;
	struct hostent *he;
	if ((he = gethostbyname(server_host)) == NULL) {
		herror("gethostbyname");
		return TLX_BAD_SOCKET;
	}
	struct sockaddr_in ssadr;
	memset(&ssadr, 0, sizeof(ssadr));
	memcpy(&ssadr.sin_addr, he->h_addr_list[0], he->h_length);
	ssadr.sin_family = AF_INET;
	ssadr.sin_port = htons(port);
	event->sockfd = socket(PF_INET, SOCK_STREAM, 0);
	if (event->sockfd == 0) {
		perror("socket");
		return TLX_BAD_SOCKET;
	}
	if (connect(event->sockfd, (struct sockaddr *)&ssadr, sizeof(ssadr)) <
	    0) {
		perror("connect");
		return TLX_BAD_SOCKET;
	}
	fcntl(event->sockfd, F_SETFL, O_NONBLOCK);

	int rc = establish_protocol(event);
	printf("TLX_SOCKET: Using TLX protocol level : %d.%d.%d\n",
	       event->proto_primary, event->proto_secondary,
	       event->proto_tertiary);

	return rc;
}

/* Call this to close the socket connection from either side */

int tlx_close_afu_event(struct AFU_EVENT *event)
{
	char buffer[4096];

	// Shutdown socket traffic
	if (shutdown(event->sockfd, SHUT_RDWR))
		return TLX_CLOSE_ERROR;

	// Drain any data in socket
	while (recv(event->sockfd, buffer, sizeof(buffer) - 1, MSG_DONTWAIT) >
	       0) ;

	// Close socket
	if (close(event->sockfd))
		return TLX_CLOSE_ERROR;
	event->sockfd = -1;

	return TLX_SUCCESS;
}

/* Call this once after creation to initialize the AFU_EVENT structure. */
/* This function initializes the AFU side of the interface which is the
 * server in the socket connection. */

int tlx_serv_afu_event(struct AFU_EVENT *event, int port)
{
	int cs = -1;
	tlx_event_reset(event);
	event->rbp = 0;
	event->rdata_head = NULL;
	event->rdata_tail = NULL;
	event->rdata_rd_cnt = 0;

	//DO NOT set initial credit values to anything other than 0
	// AFU & ccse have to set them to valid values.
	// ocse has to WAIT until AFU sets initial value before sending first
	// config_read cmd.
	event->afu_tlx_resp_initial_credit = 0;
	event->afu_tlx_cmd_initial_credit = 0;
	event->tlx_afu_resp_credits_available = 0;
	event->tlx_afu_cmd_credits_available = 0;
	event->tlx_afu_resp_data_credits_available = 0;
	event->tlx_afu_cmd_credits_available = 0;
	event->afu_tlx_credit_req_valid = 1;//do we really need to do this
	struct sockaddr_in ssadr, csadr;
	unsigned int csalen = sizeof(csadr);
	memset(&ssadr, 0, sizeof(ssadr));
	ssadr.sin_family = AF_UNSPEC;
	ssadr.sin_addr.s_addr = INADDR_ANY;
	ssadr.sin_port = htons(port);
	event->sockfd = socket(PF_INET, SOCK_STREAM, 0);
	if (event->sockfd < 0) {
		perror("socket");
		return TLX_BAD_SOCKET;
	}
	if (bind(event->sockfd, (struct sockaddr *)&ssadr, sizeof(ssadr)) == -1) {
		perror("bind");
		tlx_close_afu_event(event);
		return TLX_BAD_SOCKET;
	}
	char hostname[1024];
	hostname[1023] = '\0';
	gethostname(hostname, 1023);
	printf("AFU Server is waiting for connection on %s:%d\n", hostname,
	       port);
	fflush(stdout);
	if (listen(event->sockfd, 10) == -1) {
		perror("listen");
		tlx_close_afu_event(event);
		return TLX_BAD_SOCKET;
	}
	while (cs < 0) {
		cs = accept(event->sockfd, (struct sockaddr *)&csadr, &csalen);
		if ((cs < 0) && (errno != EINTR)) {
			perror("accept");
			tlx_close_afu_event(event);
			return TLX_BAD_SOCKET;
		}
	}
	close(event->sockfd);
	event->sockfd = cs;
	fcntl(event->sockfd, F_SETFL, O_NONBLOCK);
	char clientname[1024];
	clientname[1023] = '\0';
	getnameinfo((struct sockaddr *)&csadr, sizeof(csadr), clientname, 1024,
		    NULL, 0, 0);
	printf("TLX client connection from %s\n", clientname);

	int rc = establish_protocol(event);
	printf("Using TLX protocol level : %d.%d.%d\n", event->proto_primary,
	       event->proto_secondary, event->proto_tertiary);

	return rc;
}

/* Call this from ocse to set the initial tlx_afu credit values */

int tlx_afu_send_initial_credits(struct AFU_EVENT *event,
		uint8_t tlx_afu_cmd_resp_initial_credit,
		uint8_t tlx_afu_data_initial_credit)

{
	event->tlx_afu_cmd_resp_initial_credit = tlx_afu_cmd_resp_initial_credit;
	event->tlx_afu_data_initial_credit = tlx_afu_data_initial_credit;
	event->tlx_afu_credit_valid = 1;
	return TLX_SUCCESS;
}


/* Call this from ocse to read the initial afu_tlx credit values */

int afu_tlx_read_initial_credits(struct AFU_EVENT *event,
		uint8_t * afu_tlx_cmd_initial_credit,
		uint8_t * afu_tlx_resp_initial_credit)
{
	//printf("in afu_tlx_read_initial_credits \n");
	if (!event->afu_tlx_credit_req_valid)
		return AFU_TLX_NO_CREDITS;
	* afu_tlx_cmd_initial_credit = event->afu_tlx_cmd_initial_credit;
	event->afu_tlx_cmd_credits_available = event->afu_tlx_cmd_initial_credit;
	* afu_tlx_resp_initial_credit = event->afu_tlx_resp_initial_credit;
	event->afu_tlx_resp_credits_available = event->afu_tlx_resp_initial_credit;
	event->afu_tlx_credit_req_valid = 0;
	return TLX_SUCCESS;


}




/* Call this from ocse to send a  response  to tlx/afu*/

int tlx_afu_send_resp(struct AFU_EVENT *event,
		 uint8_t tlx_resp_opcode,
		 uint16_t resp_afutag, uint8_t resp_code,
		 uint8_t resp_pg_size, uint8_t resp_dl,
#ifdef TLX4
		 uint32_t resp_host_tag, uint8_t resp_cache_state,
#endif
		 uint8_t resp_dp, uint32_t resp_addr_tag)

{
	if (event->afu_tlx_resp_credits_available == 0)
		return AFU_TLX_NO_CREDITS;
	if (event->tlx_afu_resp_valid) {
		return TLX_AFU_DOUBLE_RESP;
	} else {
		event->tlx_afu_resp_valid = 1;
		event->afu_tlx_resp_credits_available -= 1;
		event->tlx_afu_resp_opcode = tlx_resp_opcode;
		event->tlx_afu_resp_afutag = resp_afutag;
		event->tlx_afu_resp_code = resp_code;
		event->tlx_afu_resp_pg_size = resp_pg_size;
		event->tlx_afu_resp_dl = resp_dl;
		event->tlx_afu_resp_dp = resp_dp;
		event->tlx_afu_resp_addr_tag = resp_addr_tag;
#ifdef TLX4
		event->tlx_afu_resp_host_tag = resp_host_tag;
		event->tlx_afu_resp_cache_state = resp_cache_state;
#endif
		return TLX_SUCCESS;
	}
}


int tlx_afu_send_resp_data(struct AFU_EVENT *event,
		 uint16_t resp_byte_cnt,
		 uint8_t resp_data_bdi,uint8_t * resp_data)

{
	if (event->afu_tlx_resp_rd_req == 0)
		return AFU_TLX_NO_CREDITS;
	//afu_tlx_resp_rd_cnt only valid when afu_tlx_resp_rd_req is valid
	if (resp_byte_cnt <= 64) {
		if (event->afu_tlx_resp_rd_cnt != 1)
			return AFU_TLX_RD_CNT_WRONG;
	} else if (event->afu_tlx_resp_rd_cnt != (resp_byte_cnt/64))
			return AFU_TLX_RD_CNT_WRONG;

	event->tlx_afu_resp_data_bdi = resp_data_bdi;
	memcpy(event->tlx_afu_resp_data, resp_data, resp_byte_cnt);
	event->tlx_afu_resp_data_valid = 1;
	event->tlx_afu_resp_data_byte_cnt = resp_byte_cnt;
	printf("resp_rd_cnt is 0x%2x \n", event->afu_tlx_resp_rd_cnt);
	//may not be best place to do this but it has to be done
	event->afu_tlx_resp_rd_cnt = 0;
	event->afu_tlx_resp_rd_req = 0;
	return TLX_SUCCESS;
}


/* Call this from ocse to send both response & response data to tlx/afu  */
/* This is where we create multiple resp/resp data packets w/varying dl ??
 * OR, do we expect ocse to fragment and just send us packets to pass on?
 * AND do we really need rd_req and rd_cnt in our implementation?? */

int tlx_afu_send_resp_and_data(struct AFU_EVENT *event,
		 uint8_t tlx_resp_opcode,
		 uint16_t resp_afutag, uint8_t resp_code,
		 uint8_t resp_pg_size, uint8_t resp_dl,
#ifdef TLX4
		 uint32_t resp_host_tag, uint8_t resp_cache_state,
#endif
		 uint8_t resp_dp, uint32_t resp_addr_tag,
		 uint8_t resp_data_bdi,uint8_t * resp_data)

{

        uint32_t size;

	// printf("lgt: tlx_afu_send_resp_and_data\n");

	if (event->afu_tlx_resp_credits_available == 0) {
	  // printf("lgt: tlx_afu_send_resp_and_data: no credits available\n");
	  return AFU_TLX_NO_CREDITS;
	}
	if ((event->tlx_afu_resp_valid ==1) || (event->tlx_afu_resp_data_valid == 1)) {
	  // printf("lgt: tlx_afu_send_resp_and_data: double resp and data\n");
	  return TLX_AFU_DOUBLE_RESP_AND_DATA;
	} else {
	        // printf("lgt: tlx_afu_send_resp_and_data: setting event fields\n");
		event->tlx_afu_resp_valid = 1;
		event->tlx_afu_resp_data_valid = 1;
		event->tlx_afu_resp_opcode = tlx_resp_opcode;
		event->tlx_afu_resp_afutag = resp_afutag;
		//	printf("lgt: tlx_afu_send_resp_and_data: resp_afutag = 0x%04x\n", event->tlx_afu_resp_afutag);
		event->tlx_afu_resp_code = resp_code;
		event->tlx_afu_resp_pg_size = resp_pg_size;
		event->tlx_afu_resp_dl = resp_dl;
		event->tlx_afu_resp_dp = resp_dp;
		event->tlx_afu_resp_addr_tag = resp_addr_tag;
#ifdef TLX4
		event->tlx_afu_resp_host_tag = resp_host_tag;
		event->tlx_afu_resp_cache_state = resp_cache_state;
#endif
		event->tlx_afu_resp_data_bdi = resp_data_bdi;
		// convert dl to size and send all the data
		// printf("lgt: tlx_afu_send_resp_and_data: including data\n");
		size = dl_to_size( resp_dl );
		memcpy(event->tlx_afu_resp_data, resp_data, size);
		event->tlx_afu_resp_data_byte_cnt = size;
		return TLX_SUCCESS;
	}
}


/* Call this from ocse to send a command to tlx/afu */

int tlx_afu_send_cmd(struct AFU_EVENT *event,
		 uint8_t tlx_cmd_opcode,
		 uint16_t cmd_capptag, uint8_t cmd_dl,
		 uint8_t cmd_pl, uint64_t cmd_be,
		 uint8_t cmd_end, uint8_t cmd_t,
#ifdef TLX4
		 uint8_t cmd_os, uint8_t cmd_flag,
#endif
		 uint64_t cmd_pa)

{
//	printf("afu_tlx_cmd_credits is %d initial credit is %d \n", event->afu_tlx_cmd_credits_available,
//		event->afu_tlx_cmd_initial_credit);
	if (event->afu_tlx_cmd_credits_available == 0)
		return AFU_TLX_NO_CREDITS;
	if (event->tlx_afu_cmd_valid) {
		return TLX_AFU_DOUBLE_COMMAND;
	} else {
		event->tlx_afu_cmd_valid = 1;
		event->afu_tlx_cmd_credits_available -= 1;
	printf("afu_tlx_cmd_credits available is %d  \n", event->afu_tlx_cmd_credits_available);
		event->tlx_afu_cmd_opcode = tlx_cmd_opcode;
		event->tlx_afu_cmd_capptag = cmd_capptag;
		event->tlx_afu_cmd_dl = cmd_dl;
		event->tlx_afu_cmd_pl = cmd_pl;
		event->tlx_afu_cmd_be = cmd_be;
		event->tlx_afu_cmd_end = cmd_end;
		event->tlx_afu_cmd_t = cmd_t;
		event->tlx_afu_cmd_pa = cmd_pa;
#ifdef TLX4
		event->tlx_afu_cmd_flag = cmd_flag;
		event->tlx_afu_cmd_os = cmd_os;
#endif
		return TLX_SUCCESS;
	}
}

int tlx_afu_send_cmd_data(struct AFU_EVENT *event,
		 uint16_t cmd_byte_cnt,
		 uint8_t cmd_data_bdi,uint8_t * cmd_data)

{
	if (event->afu_tlx_cmd_rd_req == 0)
		return AFU_TLX_NO_CREDITS;
	//TODO will need to read afu_tlx_cmd_rd_cnt soon!
	if (cmd_byte_cnt <= 64) {
		if (event->afu_tlx_cmd_rd_cnt != 1)
			return AFU_TLX_RD_CNT_WRONG;
	} else if (event->afu_tlx_cmd_rd_cnt != (cmd_byte_cnt/64))
			return AFU_TLX_RD_CNT_WRONG;
	event->tlx_afu_cmd_data_bdi = cmd_data_bdi;
	memcpy(event->tlx_afu_cmd_data_bus, cmd_data, cmd_byte_cnt);
	event->tlx_afu_cmd_data_byte_cnt = cmd_byte_cnt;
	printf("cnd_rd_cnt is 0x%2x \n", event->afu_tlx_cmd_rd_cnt);
	event->tlx_afu_cmd_data_valid = 1;
	//may not be best place to do this but it has to be done
	event->afu_tlx_cmd_rd_cnt = 0;
	event->afu_tlx_cmd_rd_req = 0;
	return TLX_SUCCESS;
}


/* DO NOT CALL THIS YET */
/* This is where we create multiple cmd/resp data packets w/varying dl ??
 * OR, do we expect ocse to fragment and just send us packets to pass on?
*/
int tlx_afu_send_cmd_and_data(struct AFU_EVENT *event,
		 uint8_t tlx_cmd_opcode,
		 uint16_t cmd_capptag, uint8_t cmd_dl,
		 uint8_t cmd_pl, uint64_t cmd_be,
		 uint8_t cmd_end, uint8_t cmd_t,
		 uint64_t cmd_pa,
#ifdef TLX4
		 uint8_t cmd_os, uint8_t cmd_flag,
#endif
		 uint8_t cmd_data_bdi,uint8_t * cmd_data)
{
	if (event->afu_tlx_cmd_credits_available == 0)
		return AFU_TLX_NO_CREDITS;
	if ((event->tlx_afu_cmd_valid ==1) || (event->tlx_afu_cmd_data_valid == 1)) {
		return TLX_AFU_DOUBLE_CMD_AND_DATA;
	} else {
		event->tlx_afu_cmd_valid = 1;
		event->tlx_afu_cmd_data_valid = 1;
		event->tlx_afu_cmd_opcode = tlx_cmd_opcode;
		event->tlx_afu_cmd_capptag = cmd_capptag;
		event->tlx_afu_cmd_dl = cmd_dl;
		event->tlx_afu_cmd_pl = cmd_pl;
		event->tlx_afu_cmd_be = cmd_be;
		event->tlx_afu_cmd_end = cmd_end;
		event->tlx_afu_cmd_t = cmd_t;
		event->tlx_afu_cmd_pa = cmd_pa;
#ifdef TLX4
		event->tlx_afu_cmd_flag = cmd_flag;
		event->tlx_afu_cmd_os = cmd_os;
#endif
		event->tlx_afu_cmd_data_bdi = cmd_data_bdi;
		// TODO FOR NOW WE ALWAYS SEND 4 BYTES of DATA - OCSE ALWAYS
		// SENDS 4 BYTES
		memcpy(event->tlx_afu_cmd_data_bus, cmd_data, 4);
		return TLX_SUCCESS;
	}
}


/* Call this from ocse to read AFU response. This reads both afu_tlx resp AND resp data interfaces */

int afu_tlx_read_resp_and_data(struct AFU_EVENT *event,
		    uint8_t * afu_resp_opcode, uint8_t * resp_dl,
		    uint16_t * resp_capptag, uint8_t * resp_dp,
		    uint8_t * resp_data_is_valid, uint8_t * resp_code, uint8_t * rdata_bus, uint8_t * rdata_bad)

{
	if (!event->afu_tlx_resp_valid) {
		return AFU_TLX_RESP_NOT_VALID;
	} else {
		event->afu_tlx_resp_valid = 0;
		*afu_resp_opcode = event->afu_tlx_resp_opcode;
		*resp_dl = event->afu_tlx_resp_dl;
		*resp_capptag = event->afu_tlx_resp_capptag;
		*resp_dp = event->afu_tlx_resp_dp;
		*resp_code = event->afu_tlx_resp_code;
		*resp_data_is_valid = 0;
		if (event->afu_tlx_rdata_valid) {
	// should we return some sort of RC other than 0 if there is no data? Should calling function be
	// smart enough to know if data is expected? Or should we set a bit to indicate that there is data
	// on the data bus? Call it data valid, BUT caller still has to check bdi? Or does bdi kill interface
	// at the TLX level??
			event->afu_tlx_rdata_valid = 0;
			*resp_data_is_valid = 1;
			*rdata_bad = event->afu_tlx_rdata_bad;
			// TODO FOR NOW WE ALWAYS COPY 4 BYTES of DATA - AFU
			// SENDS 4 BYTES
			memcpy(rdata_bus, event->afu_tlx_rdata_bus, 64);
			//return TLX_SUCCESS;
		}
	//	return AFU_TLX_RESP_NO_DATA;
		return TLX_SUCCESS;
	}
}


/* Call this from ocse to read AFU command. This reads both afu_tlx cmd AND cmd data interfaces */

int afu_tlx_read_cmd_and_data(struct AFU_EVENT *event,
  		    uint8_t * afu_cmd_opcode, uint16_t * cmd_actag,
  		    uint8_t * cmd_stream_id, uint8_t * cmd_ea_or_obj,
 		    uint16_t * cmd_afutag, uint8_t * cmd_dl,
  		    uint8_t * cmd_pl,
#ifdef TLX4
		    uint8_t * cmd_os,
#endif
		    uint64_t * cmd_be, uint8_t * cmd_flag,
 		    uint8_t * cmd_endian, uint16_t * cmd_bdf,
  	  	    uint32_t * cmd_pasid, uint8_t * cmd_pg_size, uint8_t * cmd_data_is_valid,
 		    uint8_t * cdata_bus, uint8_t * cdata_bad)

{
  // in opencapi, it is possible that the afu will send a data only event...
  // in fact, in opencapi, the data we get with a command may not be for this command
  // so, 
  //    we should not return an error in that case anymore
  //    we should gather the data with a command that is waiting for it...
  // here, we will just capture the values on the command and data interfaces
        if (!event->afu_tlx_cmd_valid) {
		return AFU_TLX_CMD_NOT_VALID;
	} else {
		event->afu_tlx_cmd_valid = 0;
		*afu_cmd_opcode = event->afu_tlx_cmd_opcode;
		*cmd_actag = event->afu_tlx_cmd_actag;
		*cmd_stream_id = event->afu_tlx_cmd_stream_id;
		memcpy(cmd_ea_or_obj, event->afu_tlx_cmd_ea_or_obj,9);
		*cmd_afutag = event->afu_tlx_cmd_afutag;
		*cmd_dl = event->afu_tlx_cmd_dl;
		*cmd_pl = event->afu_tlx_cmd_pl;
#ifdef TLX4
		*cmd_os = event->afu_tlx_cmd_os;
#endif
		*cmd_be = event->afu_tlx_cmd_be;
		*cmd_flag = event->afu_tlx_cmd_flag;
		*cmd_endian = event->afu_tlx_cmd_endian;
		*cmd_bdf = event->afu_tlx_cmd_bdf;
		*cmd_pasid = event->afu_tlx_cmd_pasid;
		*cmd_pg_size = event->afu_tlx_cmd_pg_size;
		*cmd_data_is_valid = 0;
		if (event->afu_tlx_cdata_valid) {
	// should we return some sort of RC other than 0 if there is no data? Should calling function be
	// smart enough to know if data is expected? Or should we set a bit to indicate that there is data
	// on the data bus? Call it data valid, BUT caller still has to check bdi? Or does bdi kill interface
	// at the TLX level??

			event->afu_tlx_cdata_valid = 0;
			*cmd_data_is_valid = 1;
			*cdata_bad = event->afu_tlx_cdata_bad;
			// TODO FOR NOW WE ALWAYS COPY 64 BYTES of DATA - AFU
			// SENDS 64 BYTES
			memcpy(cdata_bus, event->afu_tlx_cdata_bus, 64);
			//return TLX_SUCCESS;
		}
		//return AFU_TLX_CMD_NO_DATA;
		return TLX_SUCCESS;
	}
}


/* Call this from ocse to read AFU command data ONLY.  */

int afu_tlx_read_cmd_data(struct AFU_EVENT *event,
  	  	    uint8_t * cmd_data_is_valid,
 		    uint8_t * cdata_bus, uint8_t * cdata_bad)

{
  // in opencapi, it is possible that the afu will send a data only event...
  // in fact, in opencapi, the data we get with a command may not be for this command
  // so, 
  //    we should not return an error in that case anymore
  //    we should gather the data with a command that is waiting for it...
  // here, we will just capture the values on the command and data interfaces
        if (event->afu_tlx_cdata_valid) {
		event->afu_tlx_cdata_valid = 0;
		*cmd_data_is_valid = 1;
		*cdata_bad = event->afu_tlx_cdata_bad;
		// TODO FOR NOW WE ALWAYS COPY 64 BYTES of DATA - AFU
		// SENDS 64 BYTES
		memcpy(cdata_bus, event->afu_tlx_cdata_bus, 64);
		return TLX_SUCCESS;
	} else
		*cmd_data_is_valid = 0;
		//return AFU_TLX_CMD_NO_DATA;
		return TLX_SUCCESS;
	
}




/* Call this to send an event to the AFU model after calling one or more of:
 * tlx_send_cmd, tlx_send_resp, tlx_send_cmd_and_data, tlx_send_resp_and_data */

int tlx_signal_afu_model(struct AFU_EVENT *event)
{
	int i, bc, bl;
	int bp = 5;
	if (event->clock != 0)
		return TLX_TRANSMISSION_ERROR;
	event->clock = 1;
	event->tbuf[0] = 0x40;
	event->tbuf[1] = 0; // reserved for tlx_afu_cmd_data_byte_cnt
	event->tbuf[2] = 0; // reserved for tlx_afu_cmd_data_byte_cnt
	event->tbuf[3] = 0; // reserved for tlx_afu_resp_data_byte_cnt
	event->tbuf[4] = 0; // reserved for tlx_afu_resp_data_byte_cnt
	// printf("lgt: tlx_signal_afu_model\n");
	if (event->tlx_afu_cmd_valid != 0) { //There are 23 bytes to xfer in this group (25 for TLX4)
		event->tbuf[0] = event->tbuf[0] | 0x10;
		//printf("event->tbuf[0] is 0x%2x \n", event->tbuf[0]);
		event->tbuf[bp++] = event->tlx_afu_cmd_opcode;
		event->tbuf[bp++] = ((event->tlx_afu_cmd_capptag) >> 8) & 0xFF;
		event->tbuf[bp++] = (event->tlx_afu_cmd_capptag & 0xFF);
		//printf("event->tbuf[%x] is 0x%2x \n", bp-1, event->tbuf[bp-1]);
		event->tbuf[bp++] = (event->tlx_afu_cmd_dl & 0x03);
		event->tbuf[bp++] = (event->tlx_afu_cmd_pl & 0x03);
		for (i = 0; i < 8; i++) {
			event->tbuf[bp++] =
			    ((event->tlx_afu_cmd_be) >> ((7 - i) * 8)) & 0xFF;
		}
		event->tbuf[bp++] = (event->tlx_afu_cmd_end & 0x01);
		event->tbuf[bp++] = (event->tlx_afu_cmd_t & 0x01);
		for (i = 0; i < 8; i++) {
			event->tbuf[bp++] =
			    ((event->tlx_afu_cmd_pa) >> ((7 - i) * 8)) & 0xFF;
		}
#ifdef TLX4
		event->tbuf[bp++] = (event->tlx_afu_cmd_flag & 0x0f);
		event->tbuf[bp++] = (event->tlx_afu_cmd_os & 0x01);
#endif
		//printf("event->tbuf[%x] is 0x%2x  \n", bp-1, event->tbuf[bp-1]);
		event->tlx_afu_cmd_valid = 0;
	}
	if (event->tlx_afu_cmd_data_valid != 0) { //There are 1 + event->tlx_afu_cmd_data_byte_cnt bytes to xfer
		event->tbuf[0] = event->tbuf[0] | 0x08;
		//printf("event->tbuf[0] is 0x%2x \n", event->tbuf[0]);
		event->tbuf[1] = ((event->tlx_afu_cmd_data_byte_cnt) >> 8) & 0x0F;
		event->tbuf[2] = (event->tlx_afu_cmd_data_byte_cnt & 0xFF);
		event->tbuf[bp++] = (event->tlx_afu_cmd_data_bdi  & 0x01 );
		//printf("event->tbuf[bp] is 0x%2x and bp is 0x%2x \n", event->tbuf[bp], bp);
		for (i = 0; i < event->tlx_afu_cmd_data_byte_cnt; i++) {
			event->tbuf[bp++] = event->tlx_afu_cmd_data_bus[i];
		}
		//printf("event->tbuf[3] is 0x%2x and bp-1 is 0x%2x \n", event->tbuf[3], bp-1);
		event->tlx_afu_cmd_data_valid = 0;
	}
	if (event->tlx_afu_resp_valid != 0) { //There are 7 bytes to xfer in this group
		event->tbuf[0] = event->tbuf[0] | 0x04;
		event->tbuf[bp++] = event->tlx_afu_resp_opcode;
		// printf("event->tlx_afu_resp_afutag = 0x%04x \n", event->tlx_afu_resp_afutag );
		event->tbuf[bp++] = ((event->tlx_afu_resp_afutag) >> 8) & 0xFF;
		event->tbuf[bp++] = (event->tlx_afu_resp_afutag & 0xFF);
		// printf("event->tbuf[%x] is 0x%2x \n", bp-1, event->tbuf[bp-1]);
		event->tbuf[bp++] = (event->tlx_afu_resp_code & 0x0f);
		event->tbuf[bp++] = (event->tlx_afu_resp_pg_size & 0x3f);
		event->tbuf[bp++] = (event->tlx_afu_resp_dl & 0x03);
		event->tbuf[bp++] = (event->tlx_afu_resp_dp & 0x03);
		event->tlx_afu_resp_valid = 0;
	}
	if (event->tlx_afu_resp_data_valid != 0) { // There are 1 + tlx_afu_resp_data_byte_cnt bytes to xfer
		event->tbuf[0] = event->tbuf[0] | 0x02;
		//printf("event->tbuf[0] is 0x%2x \n", event->tbuf[0]);
		event->tbuf[3] = ((event->tlx_afu_resp_data_byte_cnt) >> 8) & 0x0F;
		event->tbuf[4] = (event->tlx_afu_resp_data_byte_cnt & 0xFF);
		event->tbuf[bp++] = (event->tlx_afu_resp_data_bdi  & 0x01 );
		//printf("event->tbuf[bp] is 0x%2x and bp is 0x%2x \n", event->tbuf[bp], bp);
		for (i = 0; i < event->tlx_afu_resp_data_byte_cnt; i++) {
			event->tbuf[bp++] = event->tlx_afu_resp_data[i];
		}
		event->tlx_afu_resp_data_valid = 0;
	}
	//Not sure what qualifies the read requests, rd counts so let's always send these, along with credit signals
	if (event->tlx_afu_credit_valid != 0) { // There are 6 bytes to xfer
	  // printf("lgt: tlx_signal_afu_model: credit valid to sent to afu\n");
	  // printf("lgt: tlx_signal_afu_model: cmd_resp_initial_credit: %d, data_initial_credit:%d, resp_credit:%d. cmd_credit:%d, resp_data_credit:%d, cmd_data_credit:%d\n", 
	  //        event->tlx_afu_cmd_resp_initial_credit, 
	  //        event->tlx_afu_data_initial_credit,
	  //        event->tlx_afu_resp_credit,
	  //        event->tlx_afu_cmd_credit,
	  //        event->tlx_afu_resp_data_credit,
	  //        event->tlx_afu_cmd_data_credit);
		event->tbuf[0] = event->tbuf[0] | 0x01;
		event->tbuf[bp++] = event->tlx_afu_cmd_resp_initial_credit;
		event->tbuf[bp++] = event->tlx_afu_data_initial_credit;
		event->tbuf[bp++] = event->tlx_afu_resp_credit;
		event->tbuf[bp++] = event->tlx_afu_cmd_credit;
		event->tbuf[bp++] = event->tlx_afu_resp_data_credit;
		event->tbuf[bp++] = event->tlx_afu_cmd_data_credit;
		//printf("n TLX_SIGNAL_AFU_MODEL tlx_afu_resp_credit is 0x%x \n", event->tlx_afu_resp_credit);
		//printf("tlx_afu_resp_data_credit is 0x%x \n", event->tlx_afu_resp_data_credit);
		event->tlx_afu_credit_valid = 0;
		event->tlx_afu_cmd_credit = 0;
		event->tlx_afu_cmd_data_credit = 0;
		event->tlx_afu_resp_credit = 0;
		event->tlx_afu_resp_data_credit = 0;
	}

	// if nothing but a clock event, don't bother sending bytes 1->4
	if ( bp == 5)
		bp = 1;

	// dump tbuf
	if ( bp > 1 ) {
	  printf( "lgt: tlx_signal_afu_model: tbuf length:0x%02x tbuf: 0x", bp );
	  for ( i = 0; i < bp; i++ ) printf( "%02x", event->tbuf[i] );
	  printf( "\n" );
	}

	bl = bp;
	bp = 0;
	while (bp < bl) {
		bc = send(event->sockfd, event->tbuf + bp, bl - bp, 0);
		if (bc < 0)
			return TLX_TRANSMISSION_ERROR;
		bp += bc;
	}
	return TLX_SUCCESS;
}

/* AFU calls this to send an event to the TLX model */
/* Now static as it's called in tlx_get_tlx_events() */

static int tlx_signal_tlx_model(struct AFU_EVENT *event)
{
	int i, bc, bl;
	int bp = 1;
	if (event->clock != 1)
		return TLX_SUCCESS;
	event->clock = 0;
	event->tbuf[0] = 0x10;
	if (event->afu_tlx_cmd_valid != 0) { //There are 34 bytes to xfer in this group (35 for TLX4 )
		event->tbuf[0] = event->tbuf[0] | 0x02;
		// printf("event->tbuf[0] is 0x%2x \n", event->tbuf[0]);
		event->tbuf[bp++] = event->afu_tlx_cmd_opcode;
		event->tbuf[bp++] = ((event->afu_tlx_cmd_actag) >> 8) & 0xFF;
		event->tbuf[bp++] = (event->afu_tlx_cmd_actag & 0xFF);
		//printf("event->tbuf[%x] is 0x%2x \n", bp-1, event->tbuf[bp-1]);
		event->tbuf[bp++] = (event->afu_tlx_cmd_stream_id & 0x0f);
		for (i = 0; i < 9; i++) {
			event->tbuf[bp++] = event->afu_tlx_cmd_ea_or_obj[i];
		}
		event->tbuf[bp++] = ((event->afu_tlx_cmd_afutag) >> 8) & 0xFF;
		event->tbuf[bp++] = (event->afu_tlx_cmd_afutag & 0xFF);
		event->tbuf[bp++] = (event->afu_tlx_cmd_dl & 0x03);
		event->tbuf[bp++] = (event->afu_tlx_cmd_pl & 0x03);
#ifdef TLX4
		event->tbuf[bp++] = (event->afu_tlx_cmd_os & 0x01);
#endif
		for (i = 0; i < 8; i++) {
			event->tbuf[bp++] =
			    ((event->afu_tlx_cmd_be) >> ((7 - i) * 8)) & 0xFF;
		}
		event->tbuf[bp++] = (event->afu_tlx_cmd_flag & 0x0f);
		event->tbuf[bp++] = (event->afu_tlx_cmd_endian & 0x01);
		event->tbuf[bp++] = ((event->afu_tlx_cmd_bdf) >> 8) & 0xFF;
		event->tbuf[bp++] = (event->afu_tlx_cmd_bdf & 0xFF);
		for (i = 0; i < 4; i++) {
			event->tbuf[bp++] =
			    ((event->afu_tlx_cmd_pasid) >> ((3 - i) * 4)) & 0xFF;
		}
		event->tbuf[bp++] = (event->afu_tlx_cmd_pg_size & 0xFF);
		//printf("event->tbuf[%x] is 0x%2x  \n", bp-1, event->tbuf[bp-1]);
		event->afu_tlx_cmd_valid = 0;
	}
	if (event->afu_tlx_cdata_valid != 0) { //There are 65  bytes to xfer
		event->tbuf[0] = event->tbuf[0] | 0x04;
		//printf("event->tbuf[0] is 0x%2x \n", event->tbuf[0]);
		event->tbuf[bp++] = (event->afu_tlx_cdata_bad  & 0x01 );
		//printf("event->tbuf[bp] is 0x%2x and bp is 0x%2x \n", event->tbuf[bp], bp);
		for (i = 0; i < 64; i++) {
			event->tbuf[bp++] = event->afu_tlx_cdata_bus[i];
		}
		//printf("event->tbuf[3] is 0x%2x and bp-1 is 0x%2x \n", event->tbuf[3], bp-1);
		event->afu_tlx_cdata_valid = 0;
	}
	if (event->afu_tlx_resp_valid != 0) { //There are 6 bytes to xfer in this group
		event->tbuf[0] = event->tbuf[0] | 0x08;
		event->tbuf[bp++] = event->afu_tlx_resp_opcode;
		event->tbuf[bp++] = (event->afu_tlx_resp_dl & 0x03);
		event->tbuf[bp++] = ((event->afu_tlx_resp_capptag) >> 8) & 0xFF;
		event->tbuf[bp++] = (event->afu_tlx_resp_capptag & 0xFF);
		event->tbuf[bp++] = (event->afu_tlx_resp_dp & 0x03);
		//printf("event->tbuf[%x] is 0x%2x \n", bp-1, event->tbuf[bp-1]);
		event->tbuf[bp++] = (event->afu_tlx_resp_code & 0x0f);
		event->afu_tlx_resp_valid = 0;
	}
	if (event->afu_tlx_rdata_valid != 0) { // There are 65 bytes to xfer 
		event->tbuf[0] = event->tbuf[0] | 0x20;
		//printf("event->tbuf[0] is 0x%2x \n", event->tbuf[0]);
		event->tbuf[bp++] = (event->afu_tlx_rdata_bad  & 0x01 );
		//printf("event->tbuf[%x] is 0x%2x \n", bp-1, event->tbuf[bp-1]);
		for (i = 0; i < 64; i++) {
			event->tbuf[bp++] = event->afu_tlx_rdata_bus[i];
		//printf("event->tbuf[%x] is 0x%2x \n", bp-1, event->tbuf[bp-1]);
		}
		event->afu_tlx_rdata_valid = 0;
	}
	//Not sure what qualifies the read requests, rd counts so let's always send these, along with credit signals
	if (event->afu_tlx_credit_req_valid != 0) { // There are 8 bytes to xfer
		event->tbuf[0] = event->tbuf[0] | 0x01;
		event->tbuf[bp++] = event->afu_tlx_resp_initial_credit;
		event->tbuf[bp++] = event->afu_tlx_cmd_initial_credit;
		event->tbuf[bp++] = event->afu_tlx_resp_credit;
		event->tbuf[bp++] = event->afu_tlx_cmd_credit;
		event->tbuf[bp++] = event->afu_tlx_resp_rd_req;
		event->tbuf[bp++] = event->afu_tlx_resp_rd_cnt;
		event->tbuf[bp++] = event->afu_tlx_cmd_rd_req;
		event->tbuf[bp++] = event->afu_tlx_cmd_rd_cnt;
		event->afu_tlx_credit_req_valid = 0;
		event->afu_tlx_cmd_credit = 0;
		event->afu_tlx_resp_credit = 0;
	}




        // dump tbuf - but NOT for just credit/rd_req
        if (event->tbuf[0] != 0x11) {
		if ( bp > 1 ) {
	  	printf( "lgt: tlx_signal_tlx_model: tbuf length:0x%02x tbuf: 0x", bp );
	  	for ( i = 0; i < bp; i++ ) printf( "%02x", event->tbuf[i] );
	  	printf( "\n" );
		}
	}

	bl = bp;
	bp = 0;
	while (bp < bl) {
		bc = send(event->sockfd, event->tbuf + bp, bl - bp, 0);
		if (bc < 0) {
			return TLX_TRANSMISSION_ERROR; }
		bp += bc;
	}
	return TLX_SUCCESS;
}

/* This function checks the socket connection for data from the external AFU
 * simulator. It needs to be called periodically to poll the socket connection.
 * It will update the AFU_EVENT structure.
 * It returns a 1 if there are new events to process, 0 if not, -1 on error or
 * close.  On a 1 return, the following functions should be called to retrieve
 * the individual event:
 * afu_tlx_read_cmd
 * afu_tlx_read_resp
 */

int tlx_get_afu_events(struct AFU_EVENT *event)
{
	int i = 0;
	int bc = 0;
	uint32_t rbc = 1;
	fd_set watchset;
	FD_ZERO(&watchset);
	FD_SET(event->sockfd, &watchset);
	select(event->sockfd + 1, &watchset, NULL, NULL, NULL);
	if (event->rbp == 0) {
		if ((bc = recv(event->sockfd, event->rbuf, 1, 0)) == -1) {
			if (errno == EWOULDBLOCK) {
				return 0;
			} else {
				return -1;
			}
		}
		event->rbp += bc;
	}
	if (bc == 0)
		return -1;
	if (event->rbp != 0) {
		if ((event->rbuf[0] & 0x10) != 0) {
			event->clock = 0;
			if (event->rbuf[0] == 0x10) {
				event->rbp = 0;
				return 1;
			}
		}
//printf("TLX_GET_AFU_EVENT-1 - rbuf[0] is 0x%02x and e->rbp = %2d  \n", event->rbuf[0], event->rbp);
		if ((event->rbuf[0] & 0x20) != 0)
			rbc += 65; //TODO for now, resp data always 5B total
		if ((event->rbuf[0] & 0x08) != 0)
			rbc += 6; // resp always 6B
	 	if ((event->rbuf[0] & 0x04) != 0)
			rbc += 65; //TODO for now, cmd data always 65 total
		if ((event->rbuf[0] & 0x02) != 0)
			rbc += 34; // for TLX4 cmds, value will increase by 1
		if ((event->rbuf[0] & 0x01) != 0)
			rbc += 8; // for now, always copy over everything

//printf("TLX_GET_AFU_EVENT-2 - rbuf[0] is 0x%02x and rbc is %2d \n", event->rbuf[0], rbc);
	}
	if ((bc =
	     recv(event->sockfd, event->rbuf + event->rbp, rbc - event->rbp,
		  0)) == -1) {
		if (errno == EWOULDBLOCK) {
			return 0;
		} else {
			return -1;
		}
	}
	if (bc == 0)
		return -1;
	event->rbp += bc;
	if (event->rbp < rbc)
		return 0;

	// dump rbuf
	if (event->rbuf[0]  != 0x11) {
		printf( "lgt: tlx_get_afu_events: rbuf length:0x%02x rbuf: 0x", rbc );
		for ( i = 0; i < rbc; i++ ) printf( "%02x", event->rbuf[i] );
		printf( "\n" );
	}

	rbc = 1;
	if ((event->rbuf[0] & 0x02) != 0) {
		event->afu_tlx_cmd_valid = 1;
		//printf("event->afu_tlx_cmd_valid is 1  and rbc is 0x%2x \n", rbc);
		event->tlx_afu_cmd_credit = 1;
		event->tlx_afu_credit_valid = 1;

		//printf("event->rbuf[%x] is 0x%2x \n", rbc, event->rbuf[rbc]);
		event->afu_tlx_cmd_opcode = event->rbuf[rbc++];
		event->afu_tlx_cmd_actag = event->rbuf[rbc++];
		//printf("event->rbuf[%x] is 0x%2x \n", rbc-1, event->rbuf[rbc-1]);
		event->afu_tlx_cmd_actag = ((event->afu_tlx_cmd_actag << 8) | event->rbuf[rbc++]);
		event->afu_tlx_cmd_stream_id = event->rbuf[rbc++];
		for (i = 0; i < 9; i++) {
			event->afu_tlx_cmd_ea_or_obj[i] = event->rbuf[rbc++];
		}
		event->afu_tlx_cmd_afutag = event->rbuf[rbc++];
		event->afu_tlx_cmd_afutag = ((event->afu_tlx_cmd_afutag << 8) | event->rbuf[rbc++]);;
		//printf("event->rbuf[%x] is 0x%2x \n", rbc-1, event->rbuf[rbc-1]);
		event->afu_tlx_cmd_dl = event->rbuf[rbc++];
		event->afu_tlx_cmd_pl = event->rbuf[rbc++];
#ifdef TLX4
		event->afu_tlx_cmd_os = event->rbuf[rbc++];;
#endif
		event->afu_tlx_cmd_be = 0;
		for (bc = 0; bc < 8; bc++) {
			event->afu_tlx_cmd_be  =
			    ((event->afu_tlx_cmd_be) << 8) |
			    event->rbuf[rbc++];
		}
		event->afu_tlx_cmd_flag = event->rbuf[rbc++];
		event->afu_tlx_cmd_endian = event->rbuf[rbc++];
		event->afu_tlx_cmd_bdf = event->rbuf[rbc++];
		event->afu_tlx_cmd_bdf = ((event->afu_tlx_cmd_bdf << 8) | event->rbuf[rbc++]);;
		event->afu_tlx_cmd_pasid = 0;
		for (bc = 0; bc < 4; bc++) {
			event->afu_tlx_cmd_pasid  =
			    ((event->afu_tlx_cmd_pasid) << 8) |
			    event->rbuf[rbc++];
		}
		event->afu_tlx_cmd_pg_size = event->rbuf[rbc++];

	} else {
		event->afu_tlx_cmd_valid = 0;
		event->tlx_afu_cmd_credit = 0;
	}

	if ((event->rbuf[0] & 0x04) != 0) {
		event->afu_tlx_cdata_valid = 1;
		event->tlx_afu_cmd_data_credit = 1;
		event->tlx_afu_credit_valid = 1;
		event->afu_tlx_cdata_bad = event->rbuf[rbc++] ;
		//printf("event->rbuf[%x] is 0x%2x \n", rbc-1, event->rbuf[rbc-1]);
		for (i = 0; i < 64; i++) {
			event->afu_tlx_cdata_bus[i] = event->rbuf[rbc++] ;
		}
		// printf( "tlx_get_afu_events:event->afu_tlx_cdata_bus=0x" ); for ( i = 0; i < 64; i++ ) printf("%02x",event->afu_tlx_cdata_bus[i]); printf( "\n" ); 
	} else {
		event->afu_tlx_cdata_valid = 0;
		event->tlx_afu_cmd_data_credit = 0;
	}
	if ((event->rbuf[0] & 0x08) != 0) {
		event->afu_tlx_resp_valid = 1;
		event->tlx_afu_resp_credit = 1;
		event->tlx_afu_credit_valid = 1;
		event->afu_tlx_resp_opcode = event->rbuf[rbc++];
		event->afu_tlx_resp_dl = event->rbuf[rbc++];
		event->afu_tlx_resp_capptag = event->rbuf[rbc++];
		event->afu_tlx_resp_capptag = ((event->afu_tlx_resp_capptag << 8) | event->rbuf[rbc++]);;
		//printf("event->rbuf[%x] is 0x%2x \n", rbc-1, event->rbuf[rbc-1]);
		event->afu_tlx_resp_dp = event->rbuf[rbc++];
		event->afu_tlx_resp_code = event->rbuf[rbc++];
	} else {
		event->afu_tlx_resp_valid = 0;
		event->tlx_afu_resp_credit = 0;
	}
	if ((event->rbuf[0] & 0x20) != 0) {
		event->afu_tlx_rdata_valid = 1;
		event->tlx_afu_resp_data_credit = 1;
		event->tlx_afu_credit_valid = 1;
		event->afu_tlx_rdata_bad= event->rbuf[rbc++];
		//printf("event->rbuf[%x] is 0x%2x \n", rbc-1, event->rbuf[rbc-1]);
		for (i = 0; i < 64; i++) {
			event->afu_tlx_rdata_bus[i]= event->rbuf[rbc++];
		//printf("event->rbuf[%x] is 0x%2x \n", rbc-1, event->rbuf[rbc-1]);
		//printf("event->afu_tlx_rdata_bus[%x] is 0x%2x \n", i, event->afu_tlx_rdata_bus[i]);
		}

	} else {
		event->afu_tlx_rdata_valid = 0;
		//printf("in tlx_get_afu_events and setting tlx_afu_resp & resp_data credits to 0\n");
		event->tlx_afu_resp_data_credit = 0;
	}
	if ((event->rbuf[0] & 0x01) != 0) {
		event->afu_tlx_credit_req_valid = 1;
		event->afu_tlx_resp_initial_credit = event->rbuf[rbc++];
		event->afu_tlx_cmd_initial_credit = event->rbuf[rbc++];
		event->afu_tlx_resp_credit = event->rbuf[rbc++];
		event->afu_tlx_cmd_credit = event->rbuf[rbc++];
		event->afu_tlx_resp_rd_req = event->rbuf[rbc++];
		event->afu_tlx_resp_rd_cnt = event->rbuf[rbc++];
		event->afu_tlx_cmd_rd_req = event->rbuf[rbc++];
		event->afu_tlx_cmd_rd_cnt = event->rbuf[rbc++];
		if (event->afu_tlx_cmd_credit == 1) {
			event->afu_tlx_cmd_credits_available += 1;
			event->afu_tlx_cmd_credit = 0;
		}
		if (event->afu_tlx_resp_credit == 1) {
			event->afu_tlx_resp_credits_available += 1;
			event->afu_tlx_resp_credit = 0;
		}
	} else
		event->afu_tlx_credit_req_valid = 0;

	event->rbp = 0;
	return 1;
}

/* This function checks the socket connection for data from the external TLX
 * simulator. It needs to be called periodically to poll the socket connection.
 * (every clock cycle)  It will update the AFU_EVENT structure and returns a 1
 * if there are new events to process. */

int tlx_get_tlx_events(struct AFU_EVENT *event)
{
        int bc, i;
	uint32_t rbc = 1;
	uint16_t cmd_data_byte_cnt, resp_data_byte_cnt;
	// printf("tlx_get_tlx_events: entered\n" );
	if (event->rbp == 0) {
	        // printf("tlx_get_tlx_events: rbp = 0\n" );
		if ((bc = recv(event->sockfd, event->rbuf, 1, 0)) == -1) {
		        // printf("tlx_get_tlx_events: read rbuf[0] = 0x%02x\n", event->rbuf[0] );
			if (errno == EWOULDBLOCK) {
    			        // there is nothing on the socket
				return 0;
			} else {
    			        // something bad happened to the socket
				return -1;
			}
		}
		if (bc == 0) {
		        // printf("tlx_get_tlx_events: bc = 0, leaving with -1\n" );
			return -1;
		}
		event->rbp += bc;
	}
	if (event->rbp != 0) {
	        // printf("tlx_get_tlx_events: rbp != 0: decoding rbuf[0]\n" );
		if ((event->rbuf[0] & 0x40) != 0) {
		        // printf("tlx_get_tlx_events: clock\n" );
			event->clock = 1;
		        // printf("tlx_get_tlx_events: sending events to tlx\n" );
			tlx_signal_tlx_model(event);
		        // printf("tlx_get_tlx_events: sent\n" );
			if (event->rbuf[0] == 0x40) {
			        // printf("tlx_get_tlx_events: only a clock, nothing else to decode\n" );
				event->rbp = 0;
				return 1;
			}
		}
		// read bytes 1->4; 1&2 are cmd_data_byte_cnt...3&4 are resp_data_byte_cnt
		if ( ( bc = recv( event->sockfd, event->rbuf + event->rbp, 4, 0 ) ) == -1 ) {
			if (errno == EWOULDBLOCK) {
    			        // there is not enough on the socket
				return 0;
			} else {
    			        // something bad happened to the socket
				return -1;
			}
		}
		// printf("tlx_get_tlx_events: read bc = 0x%04x: more bytes from rbuf\n", bc );
		if ( bc == 0 ) {
		        // printf("tlx_get_tlx_events: bc = 0 after trying to reading data sizes from rbuf\n" );
			return -1;
		}
		// printf("tlx_get_tlx_events: bc = 0x%04x: more bytes in rbuf\n", bc );

		event->rbp += bc;
		rbc += 4;  // account for those extra bytes
		// printf("tlx_get_tlx_events: updated rbp = 0x%04x, rbc = 0x%04x\n", event->rbp, rbc );

		if ((event->rbuf[0] & 0x10) != 0) {
		        // printf("tlx_get_tlx_events: tlx_afu_cmd\n" );
			rbc += 23; // for TLX4 cmds, value will increase by 2
			// printf("tlx_get_tlx_events: tlx_afu_cmd: rbc is 0x%x \n", rbc);
		}
		if ((event->rbuf[0] & 0x08) != 0) {
		        // to look at bytes 1 & 2 in buffer to see what rbc will really be
		        // printf("tlx_get_tlx_events: tlx_afu_cmd_data\n" );
			cmd_data_byte_cnt = event->rbuf[1];
			cmd_data_byte_cnt = ((cmd_data_byte_cnt << 8) | event->rbuf[2]);
			cmd_data_byte_cnt +=1;   //add bdi byte
			rbc += cmd_data_byte_cnt; 
	        	// printf("tlx_get_tlx_events: tlx_afu_cmd_data: size = 0x%x\n", cmd_data_byte_cnt );
			// printf("tlx_get_tlx_events: tlx_afu_cmd_data: rbc is 0x%x \n", rbc);
			//rbc += 5; //TODO for now, cmd data always 5B total
		}
		if ((event->rbuf[0] & 0x04) != 0) {
		        // printf("tlx_get_tlx_events: tlx_afu_resp\n" );
			rbc += 7; // for TLX4 resp, will increase by 5B
			// printf("tlx_get_tlx_events: tlx_afu_resp: rbc is 0x%x \n", rbc);
		}
		if ((event->rbuf[0] & 0x02) != 0) {
		        // look at bytes 3 & 4 in buffer to see what rbc will really be
		        // printf("tlx_get_tlx_events: tlx_afu_resp_data\n" );
			resp_data_byte_cnt = event->rbuf[3];
			resp_data_byte_cnt = ((resp_data_byte_cnt << 8) | event->rbuf[4]);
			resp_data_byte_cnt += 1;   //add bdi byte
			rbc += resp_data_byte_cnt;
	        	// printf("tlx_get_tlx_events: tlx_afu_resp_data: size = 0x%x\n", resp_data_byte_cnt );
			// printf("tlx_get_tlx_events: tlx_afu_resp_dat: rbc is 0x%x \n", rbc);
			//rbc += 9; //TODO for now, resp data always 9B total
		}
		if ((event->rbuf[0] & 0x01) != 0) {
		        // printf("tlx_get_tlx_events: tlx_afu_credit\n" );
			rbc += 6; //TODO for now, send all credits
			// printf("tlx_get_tlx_events: tlx_afu_credit: rbc is 0x%x \n", rbc);
		}
		//printf("rbc is 0x%x \n", rbc);
		if ( ( bc = recv( event->sockfd, event->rbuf + event->rbp, rbc - event->rbp, 0 ) ) == -1 ) {
			if (errno == EWOULDBLOCK) {
			        printf("tlx_get_tlx_events: not %0x04x data remaining in socket\n", rbc - event->rbp );
				return 0;
			} else {
			        // something bad happened on the socket
			        return -1;
			}
		}
		// printf("tlx_get_tlx_events: read bc = 0x%04x: more bytes from rbuf\n", bc );
		if (bc == 0) {
		        printf( "tlx_get_tlx_events: bc = 0 after read the remainder of rbuf from socket???\n" );
			return -1;
		}
		event->rbp += bc;
	}
	if (event->rbp < rbc) {
	        printf( "tlx_get_tlx_events: rbp < rbc for some reason...  rbp = 0x%04x, rbc = 0x%04x  leaving with rc = 0 \n", 
			event->rbp, rbc );
		return 0;
	}	
		
	// dump rbuf
	printf( "lgt: tlx_get_tlx_events: rbuf length:0x%02x rbuf: 0x", rbc );
	for ( i = 0; i < rbc; i++ ) printf( "%02x", event->rbuf[i] );
	printf( "\n" );

	//rbc = 1;
	rbc = 5;
	//printf("TLX_GET_TLX_EVENTS event->rbuf[0] is 0x%2x and event->rbuf[1] is 0x%2x \n", event->rbuf[0], event->rbuf[1]);
	if (event->rbuf[0] & 0x10) {
		event->tlx_afu_cmd_valid = 1;
		// printf("tlx_get_tlx_events: just set tlx_afu_cmd_valid = %d \n", event->tlx_afu_cmd_valid);
		// right now, tlx_interface is sending back credits to ocse...AFU should do this
		event->afu_tlx_cmd_credit = 1;
		event->afu_tlx_credit_req_valid = 1;
		event->tlx_afu_cmd_opcode = event->rbuf[rbc++];
		//printf("event->rbuf[%x] is 0x%2x \n", rbc-1, event->rbuf[rbc-1]);
		event->tlx_afu_cmd_capptag = event->rbuf[rbc++];
		//printf("event->rbuf[%x] is 0x%2x \n", rbc-1, event->rbuf[rbc-1]);
		event->tlx_afu_cmd_capptag = ((event->tlx_afu_cmd_capptag << 8) | event->rbuf[rbc++]);
		//printf("event->rbuf[%x] is 0x%2x \n", rbc-1, event->rbuf[rbc-1]);
		event->tlx_afu_cmd_dl = event->rbuf[rbc++];
		event->tlx_afu_cmd_pl = event->rbuf[rbc++];
		event->tlx_afu_cmd_be = 0;
		for (bc = 0; bc < 8; bc++) {
			event->tlx_afu_cmd_be  =
			    ((event->tlx_afu_cmd_be) << 8) |
			    event->rbuf[rbc++];
		}
		event->tlx_afu_cmd_end = event->rbuf[rbc++];
		event->tlx_afu_cmd_t = event->rbuf[rbc++];
		event->tlx_afu_cmd_pa = 0;
		for (bc = 0; bc < 8; bc++) {
			event->tlx_afu_cmd_pa  =
			    ((event->tlx_afu_cmd_pa) << 8) |
			    event->rbuf[rbc++];
		}
#ifdef TLX4
		event->tlx_afu_cmd_flag  = event->rbuf[rbc++];
		event->tlx_afu_cmd_os  = event->rbuf[rbc++];
#endif
	} else {
		event->tlx_afu_cmd_valid = 0;
		event->afu_tlx_cmd_credit = 0; // TODO do we want to always xmit this as 0?
	}
	if (event->rbuf[0] & 0x08) {
		event->tlx_afu_cmd_data_valid = 1;
		// printf("tlx_get_tlx_events: just set tlx_afu_cmd_data_valid = %d \n", event->tlx_afu_cmd_data_valid);
		event->tlx_afu_cmd_data_bdi = event->rbuf[rbc++];
		//printf("event->rbuf[%x] is 0x%2x \n", rbc-1, event->rbuf[rbc-1]);
		for (i = 0; i < cmd_data_byte_cnt; i++) {
			event->tlx_afu_cmd_data_bus[i] = event->rbuf[rbc++] ;
		}

	} else {
		event->tlx_afu_cmd_data_valid = 0;
	}
	if (event->rbuf[0] & 0x04) {
		event->tlx_afu_resp_valid = 1;
		// printf("tlx_get_tlx_events: just set tlx_afu_resp_valid = %d \n", event->tlx_afu_resp_valid);
		// right now, tlx_interface is sending back credits to ocse...AFU should do this
		event->afu_tlx_resp_credit = 1;
		event->afu_tlx_credit_req_valid = 1;
		event->tlx_afu_resp_opcode = event->rbuf[rbc++];
		// printf("tlx_get_tlx_events: event->rbuf[0x%02x] = 0x%02x\n", rbc, event->rbuf[rbc] );
		event->tlx_afu_resp_afutag = event->rbuf[rbc++];
		// printf("tlx_get_tlx_events: tlx_afu_resp_afutag = 0x%08x\n", event->tlx_afu_resp_afutag );
		// printf("tlx_get_tlx_events: event->rbuf[0x%02x] = 0x%02x\n", rbc, event->rbuf[rbc] );
		event->tlx_afu_resp_afutag = ((event->tlx_afu_resp_afutag << 8) | event->rbuf[rbc++]);
		// printf("tlx_get_tlx_events: tlx_afu_resp_afutag = 0x%08x\n", event->tlx_afu_resp_afutag );
		event->tlx_afu_resp_code = event->rbuf[rbc++];
		event->tlx_afu_resp_pg_size = event->rbuf[rbc++];
		event->tlx_afu_resp_dl = event->rbuf[rbc++];
		event->tlx_afu_resp_dp = event->rbuf[rbc++];
		// printf( "tlx_get_tlx_events: decoded resp opcode=0x%02x, afutag=0x%08x, code=0x%02x, pg_size=0x%02x, dl=0x%02x, dp=0x%02x\n",
		// 	event->tlx_afu_resp_opcode,
		//	event->tlx_afu_resp_afutag, 
		//	event->tlx_afu_resp_code, 
		//	event->tlx_afu_resp_pg_size, 
		//	event->tlx_afu_resp_dl, 
		//	event->tlx_afu_resp_dp );
	} else {
		event->tlx_afu_resp_valid = 0;
		event->afu_tlx_resp_credit = 0;
	}
	if (event->rbuf[0] & 0x02) {
		event->tlx_afu_resp_data_valid = 1;
		// printf("tlx_get_tlx_events: just set tlx_afu_resp__data_valid = %d \n", event->tlx_afu_resp_data_valid);
		event->tlx_afu_resp_data_bdi = event->rbuf[rbc++] ;
		//printf("event->rbuf[%x] is 0x%2x \n", rbc-1, event->rbuf[rbc-1]);
		for (i = 0; i < resp_data_byte_cnt; i++) {
			event->tlx_afu_resp_data[i] = event->rbuf[rbc++] ;
		}
	} else {
		event->tlx_afu_resp_data_valid = 0;
	}
	if (event->rbuf[0] & 0x01) {
		event->tlx_afu_credit_valid = 1;
		//printf("tlx_get_tlx_events: just set tlx_afu_credit_valid = %d \n", event->tlx_afu_credit_valid);
		event->tlx_afu_cmd_resp_initial_credit = event->rbuf[rbc++];
		event->tlx_afu_data_initial_credit = event->rbuf[rbc++];
		event->tlx_afu_resp_credit = event->rbuf[rbc++];
		event->tlx_afu_cmd_credit = event->rbuf[rbc++];
		event->tlx_afu_resp_data_credit = event->rbuf[rbc++];
		event->tlx_afu_cmd_data_credit = event->rbuf[rbc++];
		// printf("lgt: tlx_afu_resp_credit is 0x%x \n", event->tlx_afu_resp_credit);
		// printf("lgt: tlx_afu_resp_data_credit is 0x%x \n", event->tlx_afu_resp_data_credit);
		if (event->tlx_afu_cmd_credit == 1)
			event->tlx_afu_cmd_credits_available += 1;
		if (event->tlx_afu_resp_credit == 1)
			event->tlx_afu_resp_credits_available += 1;
		if (event->tlx_afu_cmd_data_credit == 1)
			event->tlx_afu_cmd_data_credits_available += 1;
		if (event->tlx_afu_resp_data_credit == 1)
			event->tlx_afu_resp_data_credits_available += 1;
		// printf("lgt: tlx_get_tlx_events: incremented tlx_afu_resp_credits_available is 0x%x \n", event->tlx_afu_resp_credits_available);
		// printf("lgt: tlx_get_tlx_events: incremented tlx_afu_resp_data_credits_available is 0x%x \n", event->tlx_afu_resp_data_credits_available);
	} else {
		event->tlx_afu_credit_valid = 0;
		event->tlx_afu_cmd_credit = 0;
		event->tlx_afu_resp_credit = 0;
		event->tlx_afu_cmd_data_credit = 0;
		event->tlx_afu_resp_data_credit = 0;
	}
	event->rbp = 0;
	return 1;
}


/* Call this from AFU to set the initial afu tlx_credit values */

int afu_tlx_send_initial_credits(struct AFU_EVENT *event,
		uint8_t afu_tlx_cmd_initial_credit,
		uint8_t afu_tlx_resp_initial_credit)

{
	event->afu_tlx_cmd_initial_credit = afu_tlx_cmd_initial_credit;
	event->afu_tlx_resp_initial_credit = afu_tlx_resp_initial_credit;
	event->afu_tlx_credit_req_valid = 1;
	return TLX_SUCCESS;
}

/* Call this from AFU to read the initial tlx_afu credit values */

int tlx_afu_read_initial_credits(struct AFU_EVENT *event,
		uint8_t * tlx_afu_cmd_resp_initial_credit,
		uint8_t * tlx_afu_data_initial_credit)

{
	if (!event->tlx_afu_credit_valid)
		return TLX_AFU_NO_CREDITS;
	*tlx_afu_cmd_resp_initial_credit = event->tlx_afu_cmd_resp_initial_credit;
	event->tlx_afu_cmd_credits_available = event->tlx_afu_cmd_resp_initial_credit;
	event->tlx_afu_resp_credits_available = event->tlx_afu_cmd_resp_initial_credit;
	*tlx_afu_data_initial_credit = event->tlx_afu_data_initial_credit;
	event->tlx_afu_cmd_data_credits_available = event->tlx_afu_data_initial_credit;
	event->tlx_afu_resp_data_credits_available = event->tlx_afu_data_initial_credit;
	event->tlx_afu_credit_valid = 0;
	return TLX_SUCCESS;
}


///
/* Call this on the AFU side to send a response to ocse.  */

int afu_tlx_send_resp(struct AFU_EVENT *event,
 		 uint8_t afu_resp_opcode,
 		 uint8_t resp_dl, uint16_t resp_capptag,
 		 uint8_t resp_dp, uint8_t resp_code)
{
	if (event->tlx_afu_resp_credits_available == 0)
		return TLX_AFU_NO_CREDITS;
	if (event->afu_tlx_resp_valid) {
		return AFU_TLX_DOUBLE_RESP;
	} else {
		event->afu_tlx_resp_valid = 1;
		event->tlx_afu_resp_credits_available -= 1;
		// printf("tlx_afu_resp_credits available is %d  \n", event->tlx_afu_resp_credits_available);
		event->afu_tlx_resp_opcode = afu_resp_opcode;
		event->afu_tlx_resp_capptag = resp_capptag;
		event->afu_tlx_resp_code = resp_code;
		event->afu_tlx_resp_dl = resp_dl;
		event->afu_tlx_resp_dp = resp_dp;
		return TLX_SUCCESS;
	}
}


// TODO - DON"T CALL THIS YET - IT WON"T WORK
/* Call this from afu to send response data to ocse   assume can only send 64B
 * @ time to FIFO ?*/

int afu_tlx_send_resp_data(struct AFU_EVENT *event,
		 uint8_t DATA_RESP_CONTINUATION,
		 uint8_t rdata_bad,uint8_t resp_dp,
		 uint8_t resp_dl,uint8_t * rdata_bus)

{
	printf("THIS FUNCTION ISN'T SUPPORTED YET \n");
	return AFU_TLX_RESP_DATA_NOT_VALID;
}




/* Call this on the AFU side to send a response and response data to ocse.  */

int afu_tlx_send_resp_and_data(struct AFU_EVENT *event,
 		 uint8_t afu_resp_opcode,
 		 uint8_t resp_dl, uint16_t resp_capptag,
 		 uint8_t resp_dp, uint8_t resp_code,
  		 uint8_t rdata_valid, uint8_t * rdata_bus,
 		 uint8_t rdata_bad)

{
  // rdata_bus must be at least a 64 Byte array.
        if ((event->tlx_afu_resp_credits_available == 0) ||
		(event->tlx_afu_resp_data_credits_available == 0))
		return TLX_AFU_NO_CREDITS;
	if ((event->afu_tlx_resp_valid ==1) || (event->afu_tlx_rdata_valid == 1)) {
		return AFU_TLX_DOUBLE_RESP_AND_DATA;
	} else {
		event->afu_tlx_resp_valid = 1;
		event->tlx_afu_resp_credits_available -= 1;
		// printf("tlx_afu_resp_credits available is %d  \n", event->tlx_afu_resp_credits_available);
		event->afu_tlx_rdata_valid = 1;
		event->tlx_afu_resp_data_credits_available -= 1;
		// printf("tlx_afu_resp_data_credits available is %d  \n", event->tlx_afu_resp_data_credits_available);
		event->afu_tlx_resp_opcode = afu_resp_opcode;
		event->afu_tlx_resp_capptag = resp_capptag;
		event->afu_tlx_resp_code = resp_code;
		event->afu_tlx_resp_dl = resp_dl;
		event->afu_tlx_resp_dp = resp_dp;
		event->afu_tlx_rdata_bad = rdata_bad;
		// LGT - we will always get 64 Bytes of data from the afu
		// LGT - it will be up to "ocse" to extract the interesting data from the response
		// LGT - for partial reads, the data will be address aligned in the vector
		// LGT - go look for byte counts!
		memcpy(event->afu_tlx_rdata_bus, rdata_bus, 64);
	//	int i;
	//	for (i = 0; i <5 ; i++) {
	//		printf("Send data is %02x"  , rdata_bus[i]);
	//	}
	//	printf("\n");
		return TLX_SUCCESS;
	}
}


/* Call this on the AFU side to send a command to ocse */

int afu_tlx_send_cmd(struct AFU_EVENT *event,
		 uint8_t afu_cmd_opcode, uint16_t cmd_actag,
  	 	 uint8_t cmd_stream_id, uint8_t * cmd_ea_or_obj,
  		 uint16_t cmd_afutag, uint8_t cmd_dl,
  		 uint8_t cmd_pl,
#ifdef TLX4
  		 uint8_t cmd_os,     /* 1 bit ordered segment CAPI 4 */
#endif
  	 	 uint64_t cmd_be,uint8_t cmd_flag,
		 uint8_t cmd_endian, uint16_t cmd_bdf,
 		 uint32_t cmd_pasid, uint8_t cmd_pg_size)

{
	if (event->tlx_afu_cmd_credits_available == 0)
		return TLX_AFU_NO_CREDITS;
	if (event->afu_tlx_cmd_valid) {
		return AFU_TLX_DOUBLE_COMMAND;
	} else {
		event->afu_tlx_cmd_valid = 1;
		event->tlx_afu_cmd_credits_available -= 1;
		//printf("tlx_afu_cmd_credits available is %d  \n", event->tlx_afu_cmd_credits_available);
		event->afu_tlx_cmd_opcode = afu_cmd_opcode;
		event->afu_tlx_cmd_actag = cmd_actag;
		event->afu_tlx_cmd_stream_id = cmd_stream_id;
		memcpy(event->afu_tlx_cmd_ea_or_obj,cmd_ea_or_obj,0x9);
		event->afu_tlx_cmd_afutag = cmd_afutag;
		event->afu_tlx_cmd_dl = cmd_dl;
		event->afu_tlx_cmd_pl = cmd_pl;
#ifdef TLX4
		event->afu_tlx_cmd_os = cmd_os;
#endif
		event->afu_tlx_cmd_be = cmd_be;
		event->afu_tlx_cmd_flag = cmd_flag;
		event->afu_tlx_cmd_endian = cmd_endian;
		event->afu_tlx_cmd_bdf = cmd_bdf;
		event->afu_tlx_cmd_pasid = cmd_pasid;
		event->afu_tlx_cmd_pg_size = cmd_pg_size;
		return TLX_SUCCESS;
	}
}


/* Call this from afu to send command data to ocse   assume can only send 64B
 * @ time to FIFO */

int afu_tlx_send_cmd_data( struct AFU_EVENT *event,
			   uint8_t cdata_bad,
			   uint8_t * cdata_bus )
{
  if (event->tlx_afu_cmd_data_credits_available == 0) {
    return TLX_AFU_NO_CREDITS;
  }
	
  event->afu_tlx_cdata_valid = 1;
  event->tlx_afu_cmd_data_credits_available -= 1;

  printf("tlx_afu_cmd_data_credits available is %d  \n", event->tlx_afu_cmd_data_credits_available);

  event->afu_tlx_cdata_bad = cdata_bad;

  // AFU always sends the full content of the cmd_data_bus
  memcpy(event->afu_tlx_cdata_bus, cdata_bus, 64);

  // int i;
  // printf( "afu_tlx_send_cmd_data:event->afu_tlx_cdata_bus=0x" ); for ( i = 0; i < 64; i++ ) printf( "%02x", event->afu_tlx_cdata_bus[i] ); printf( "\n" );

  return TLX_SUCCESS;
}


/* Call this on the AFU side to send a command and cmd data to ocse */

int afu_tlx_send_cmd_and_data(struct AFU_EVENT *event,
		 uint8_t afu_cmd_opcode, uint16_t cmd_actag,
  	 	 uint8_t cmd_stream_id, uint8_t * cmd_ea_or_obj,
  		 uint16_t cmd_afutag, uint8_t cmd_dl,  /* combine dl and pl ??? */
  		 uint8_t cmd_pl,
#ifdef TLX4
  		 uint8_t cmd_os,     /* 1 bit ordered segment CAPI 4 */
#endif
  	 	 uint64_t cmd_be,uint8_t cmd_flag,
		 uint8_t cmd_endian, uint16_t cmd_bdf,
 		 uint32_t cmd_pasid, uint8_t cmd_pg_size,
  		 uint8_t * cdata_bus, uint8_t cdata_bad)

{
	if ((event->tlx_afu_cmd_credits_available == 0) ||
		(event->tlx_afu_cmd_data_credits_available == 0))
		return TLX_AFU_NO_CREDITS;
	if ((event->afu_tlx_cmd_valid == 1) || (event->afu_tlx_cdata_valid == 1)) {
		return AFU_TLX_DOUBLE_CMD_AND_DATA;
	} else {
		event->afu_tlx_cmd_valid = 1;
		event->tlx_afu_cmd_credits_available -= 1;
		printf("tlx_afu_cmd_credits available is %d  \n", event->tlx_afu_cmd_credits_available);
		event->afu_tlx_cdata_valid = 1;
		event->tlx_afu_cmd_data_credits_available -= 1;
		printf("tlx_afu_cmd_data_credits available is %d  \n", event->tlx_afu_cmd_data_credits_available);
		event->afu_tlx_cmd_opcode = afu_cmd_opcode;
		event->afu_tlx_cmd_actag = cmd_actag;
		event->afu_tlx_cmd_stream_id = cmd_stream_id;
		memcpy(event->afu_tlx_cmd_ea_or_obj,cmd_ea_or_obj,9);
		event->afu_tlx_cmd_afutag = cmd_afutag;
		event->afu_tlx_cmd_dl = cmd_dl;
		event->afu_tlx_cmd_pl = cmd_pl;
#ifdef TLX4
		event->afu_tlx_cmd_os = cmd_os;
#endif
		event->afu_tlx_cmd_be = cmd_be;
		event->afu_tlx_cmd_flag = cmd_flag;
		event->afu_tlx_cmd_endian = cmd_endian;
		event->afu_tlx_cmd_bdf = cmd_bdf;
		event->afu_tlx_cmd_pasid = cmd_pasid;
		event->afu_tlx_cmd_pg_size = cmd_pg_size;
		event->afu_tlx_cdata_bad = cdata_bad;
		// TODO FOR NOW WE ALWAYS COPY 64 BYTES of DATA - AFU ALWAYS
		// SENDS 64 BYTES
		memcpy(event->afu_tlx_cdata_bus, cdata_bus, 64);
		return TLX_SUCCESS;
	}
}


/* Call this from AFU to read ocse (CAPP/TL) response. This reads just tlx_afu resp interface */

int tlx_afu_read_resp(struct AFU_EVENT *event,
		 uint8_t * tlx_resp_opcode,
		 uint16_t * resp_afutag, uint8_t * resp_code,
		 uint8_t * resp_pg_size, uint8_t * resp_dl,
#ifdef TLX4
		 uint32_t * resp_host_tag, uint8_t * resp_cache_state,
#endif
		 uint8_t * resp_dp, uint32_t * resp_addr_tag)

{
	if (!event->tlx_afu_resp_valid) {
		return TLX_AFU_RESP_NOT_VALID;
	} else {
		event->tlx_afu_resp_valid = 0;
		* tlx_resp_opcode = event->tlx_afu_resp_opcode;
		* resp_afutag = event->tlx_afu_resp_afutag;
		* resp_code = event->tlx_afu_resp_code;
		* resp_pg_size = event->tlx_afu_resp_pg_size;
		* resp_dl = event->tlx_afu_resp_dl;
#ifdef TLX4
		* resp_host_tag = event->tlx_afu_host_tag;
		* resp_cache_state = event->tlx_afu_resp_cache_state;
#endif
		* resp_dp = event->tlx_afu_resp_dp;
		* resp_addr_tag = event->tlx_afu_resp_addr_tag;
		}
		return TLX_SUCCESS;
}


/* Call this from AFU to request data on the response data interface  ALSO, AFU calls w/0 values to reset*/
int afu_tlx_resp_data_read_req(struct AFU_EVENT *event,
		 uint8_t  afu_tlx_resp_rd_req, uint8_t  afu_tlx_resp_rd_cnt)
{
	event->afu_tlx_resp_rd_req = afu_tlx_resp_rd_req;
	event->afu_tlx_resp_rd_cnt = afu_tlx_resp_rd_cnt;
	event->afu_tlx_credit_req_valid = 1;
// WE rely on AFU to reset these values when data has all be read, ie, call this
// again with 0 values
		return TLX_SUCCESS;
}


/* Call this from AFU to read ocse (CAPP/TL) response data. This reads just tlx_afu resp data interface */

int tlx_afu_read_resp_data(struct AFU_EVENT *event,
		  uint8_t * resp_data_bdi, uint8_t * resp_data)
{
	if (!event->tlx_afu_resp_data_valid) {
		return TLX_AFU_RESP_DATA_NOT_VALID;
	} else {
		event->tlx_afu_resp_data_valid = 0;
		* resp_data_bdi = event->tlx_afu_resp_data_bdi;
<<<<<<< HEAD
		// TODO FOR NOW WE ALWAYS COPY 8 BYTES of DATA -OCSE
		// SENDS 8 BYTES
=======
		// host side uses tlx_afu_send_resp_data or tlx_afu_send_resp_and_data 
		// to put upto 256 B in event->tlx_afu_resp_data
		// we don't specify a size in the api, so we have to pull the full buffer
		// and allow the reader to use the prior tlx_afu_read_resp to know how much 
		// of the buffer to use
>>>>>>> 2611c101
		memcpy(resp_data, event->tlx_afu_resp_data, 256);
		return TLX_SUCCESS;
		}
}



/* Call this from AFU to read ocse (CAPP/TL) command. This reads just tlx_afu cmd interfaces  */

int tlx_afu_read_cmd(struct AFU_EVENT *event,
		  uint8_t * tlx_cmd_opcode,
		 uint16_t * cmd_capptag, uint8_t * cmd_dl,
		 uint8_t * cmd_pl, uint64_t * cmd_be,
		 uint8_t * cmd_end, uint8_t * cmd_t,
#ifdef TLX4
		 uint8_t * cmd_flag,    /* used for atomics from host CAPI 4 */
  		 uint8_t * cmd_os,     /* 1 bit ordered segment CAPI 4 */
#endif
		 uint64_t * cmd_pa)

{
	if (!event->tlx_afu_cmd_valid) {
		return TLX_AFU_CMD_NOT_VALID;
	} else {
		event->tlx_afu_cmd_valid = 0;
		// printf("in tlx_afu_read_cmd and just set tlx_afu_cmd_valid = %d \n", event->tlx_afu_cmd_valid);
		* tlx_cmd_opcode = event->tlx_afu_cmd_opcode;
		* cmd_capptag = event->tlx_afu_cmd_capptag;
		* cmd_dl = event->tlx_afu_cmd_dl;
		* cmd_pl = event->tlx_afu_cmd_pl;
		* cmd_be = event->tlx_afu_cmd_be;
		* cmd_end = event->tlx_afu_cmd_end;
		* cmd_t = event->tlx_afu_cmd_t;
		* cmd_pa = event->tlx_afu_cmd_pa;
#ifdef TLX4
		* cmd_flag = event->tlx_afu_cmd_flag;
		* cmd_os = event->tlx_afu_cmd_os;
#endif
		return TLX_SUCCESS;
	}
}


/* Call this from AFU to request data on the command interface  ALSO, AFU calls w/0 values to reset*/
int afu_tlx_cmd_data_read_req(struct AFU_EVENT *event,
		 uint8_t afu_tlx_cmd_rd_req, uint8_t afu_tlx_cmd_rd_cnt)
{
	event->afu_tlx_cmd_rd_req = afu_tlx_cmd_rd_req;
	event->afu_tlx_cmd_rd_cnt = afu_tlx_cmd_rd_cnt;
	event->afu_tlx_credit_req_valid = 1;
// WE rely on AFU to reset these values when data has all be read, ie, call this
// again with 0 values
		return TLX_SUCCESS;
}


/* Call this from AFU to read ocse (CAPP/TL) command data. This reads just tlx_afu cmd data interface */

int tlx_afu_read_cmd_data(struct AFU_EVENT *event,
		  uint8_t * cmd_data_bdi, uint8_t * cmd_data_bus)
{
	if (!event->tlx_afu_cmd_data_valid) {
		return TLX_AFU_CMD_DATA_NOT_VALID;
	} else {

		event->tlx_afu_cmd_data_valid = 0;
		* cmd_data_bdi = event->tlx_afu_cmd_data_bdi;
		// TODO FOR NOW WE ALWAYS COPY 4 BYTES of DATA - OCSE
		// SENDS 4 BYTES
		memcpy(cmd_data_bus, event->tlx_afu_cmd_data_bus, 4);
		return TLX_SUCCESS;
	}
}<|MERGE_RESOLUTION|>--- conflicted
+++ resolved
@@ -1674,16 +1674,11 @@
 	} else {
 		event->tlx_afu_resp_data_valid = 0;
 		* resp_data_bdi = event->tlx_afu_resp_data_bdi;
-<<<<<<< HEAD
-		// TODO FOR NOW WE ALWAYS COPY 8 BYTES of DATA -OCSE
-		// SENDS 8 BYTES
-=======
 		// host side uses tlx_afu_send_resp_data or tlx_afu_send_resp_and_data 
 		// to put upto 256 B in event->tlx_afu_resp_data
 		// we don't specify a size in the api, so we have to pull the full buffer
 		// and allow the reader to use the prior tlx_afu_read_resp to know how much 
 		// of the buffer to use
->>>>>>> 2611c101
 		memcpy(resp_data, event->tlx_afu_resp_data, 256);
 		return TLX_SUCCESS;
 		}
